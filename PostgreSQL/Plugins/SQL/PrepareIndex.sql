--- conflicted
+++ resolved
@@ -780,35 +780,6 @@
 EXECUTE PROCEDURE UpdateChildCount();
 
 
-<<<<<<< HEAD
--- new in rev 99
-
-CREATE SEQUENCE IF NOT EXISTS PatientRecyclingOrderSequence INCREMENT 1 START 1;
-
-CREATE OR REPLACE FUNCTION ProtectPatient(patient_id BIGINT)
-RETURNS VOID AS $$
-BEGIN
-    INSERT INTO Metadata (id, type, value, revision) -- 18 = IsProtected
-    VALUES (patient_id, 18, 'true', 0)
-    ON CONFLICT (id, type)
-    DO UPDATE SET value = EXCLUDED.value, revision = EXCLUDED.revision;
-END;
-$$ LANGUAGE plpgsql;
-
--- remove IsProtected and update PatientRecyclingOrder
-CREATE OR REPLACE FUNCTION UnprotectPatient(patient_id BIGINT)
-RETURNS VOID AS $$
-BEGIN
-    DELETE FROM Metadata WHERE id = patient_id AND type = 18; -- 18 = IsProtected
-
-    INSERT INTO Metadata (id, type, value, revision)
-    VALUES (patient_id, 19, nextval('PatientRecyclingOrderSequence')::TEXT, 0)
-    ON CONFLICT (id, type)
-    DO UPDATE SET value = EXCLUDED.value, revision = EXCLUDED.revision;
-END;
-$$ LANGUAGE plpgsql;
-
-=======
 -- new in 1.12.8 (rev 5)
 
 CREATE TABLE KeyValueStores(
@@ -825,17 +796,39 @@
 );
 
 CREATE INDEX QueuesIndex ON Queues (queueId, id);
->>>>>>> 5f0547ed
+
+-- new in rev 599
+
+CREATE SEQUENCE IF NOT EXISTS PatientRecyclingOrderSequence INCREMENT 1 START 1;
+
+CREATE OR REPLACE FUNCTION ProtectPatient(patient_id BIGINT)
+RETURNS VOID AS $$
+BEGIN
+    INSERT INTO Metadata (id, type, value, revision) -- 18 = IsProtected
+    VALUES (patient_id, 18, 'true', 0)
+    ON CONFLICT (id, type)
+    DO UPDATE SET value = EXCLUDED.value, revision = EXCLUDED.revision;
+END;
+$$ LANGUAGE plpgsql;
+
+-- remove IsProtected and update PatientRecyclingOrder
+CREATE OR REPLACE FUNCTION UnprotectPatient(patient_id BIGINT)
+RETURNS VOID AS $$
+BEGIN
+    DELETE FROM Metadata WHERE id = patient_id AND type = 18; -- 18 = IsProtected
+
+    INSERT INTO Metadata (id, type, value, revision)
+    VALUES (patient_id, 19, nextval('PatientRecyclingOrderSequence')::TEXT, 0)
+    ON CONFLICT (id, type)
+    DO UPDATE SET value = EXCLUDED.value, revision = EXCLUDED.revision;
+END;
+$$ LANGUAGE plpgsql;
 
 
 -- set the global properties that actually documents the DB version, revision and some of the capabilities
 DELETE FROM GlobalProperties WHERE property IN (1, 4, 6, 10, 11, 12, 13, 14);
 INSERT INTO GlobalProperties VALUES (1, 6); -- GlobalProperty_DatabaseSchemaVersion
-<<<<<<< HEAD
-INSERT INTO GlobalProperties VALUES (4, 499); -- GlobalProperty_DatabasePatchLevel
-=======
-INSERT INTO GlobalProperties VALUES (4, 5); -- GlobalProperty_DatabasePatchLevel
->>>>>>> 5f0547ed
+INSERT INTO GlobalProperties VALUES (4, 599); -- GlobalProperty_DatabasePatchLevel
 INSERT INTO GlobalProperties VALUES (6, 1); -- GlobalProperty_GetTotalSizeIsFast
 INSERT INTO GlobalProperties VALUES (10, 1); -- GlobalProperty_HasTrigramIndex
 INSERT INTO GlobalProperties VALUES (11, 3); -- GlobalProperty_HasCreateInstance  -- this is actually the 3rd version of HasCreateInstance
