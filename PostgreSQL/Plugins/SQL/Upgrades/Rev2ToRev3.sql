-- This file contains part of the changes required to upgrade from Revision 2 to Revision 3 (DB version 6 and revision 2)
-- It actually contains only the changes that:
   -- can not be executed with an idempotent statement in SQL
   -- or would polute the PrepareIndex.sql
   -- do facilite an up-time upgrade
-- This file is executed only if the current schema is in revision 2 and it is executed 
-- before PrepareIndex.sql that is idempotent.


-- create a new ChildrenIndex2 that is replacing ChildrenIndex.
-- We create it in this partial update so it can be created while the system is up !
DO $$
DECLARE
    pg_version text;
BEGIN
    SELECT version() INTO pg_version;

    IF substring(pg_version from 'PostgreSQL (\d+)\.')::int >= 11 THEN
        -- PostgreSQL 11 or later
        EXECUTE 'CREATE INDEX IF NOT EXISTS ChildrenIndex2 ON Resources USING btree (parentId ASC NULLS LAST) INCLUDE (publicId, internalId)';
    ELSE
        EXECUTE 'CREATE INDEX IF NOT EXISTS ChildrenIndex2 ON Resources USING btree (parentId ASC NULLS LAST, publicId, internalId)';
    END IF;
END $$;

DROP INDEX IF EXISTS ChildrenIndex;  -- replaced by ChildrenIndex2 but no need to uninstall ChildrenIndex2 when downgrading

-- add the childCount columns in Resources if not yet done

DO $body$
BEGIN
	IF NOT EXISTS (SELECT * FROM information_schema.columns WHERE table_schema='public' AND table_name='resources' AND column_name='childcount') THEN
		ALTER TABLE Resources ADD COLUMN childcount INTEGER;
	ELSE
		raise notice 'the resources.childcount column already exists';
	END IF;

END $body$;



-- other changes performed in PrepareIndex.sql:
<<<<<<< HEAD
  -- add ChildCount tables and triggers
=======
  -- add ChildCount triggers
>>>>>>> a534713c
<|MERGE_RESOLUTION|>--- conflicted
+++ resolved
@@ -40,8 +40,4 @@
 
 
 -- other changes performed in PrepareIndex.sql:
-<<<<<<< HEAD
-  -- add ChildCount tables and triggers
-=======
-  -- add ChildCount triggers
->>>>>>> a534713c
+  -- add ChildCount triggers