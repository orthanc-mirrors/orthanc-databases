/**
 * Orthanc - A Lightweight, RESTful DICOM Store
 * Copyright (C) 2012-2016 Sebastien Jodogne, Medical Physics
 * Department, University Hospital of Liege, Belgium
 * Copyright (C) 2017-2018 Osimis S.A., Belgium
 *
 * This program is free software: you can redistribute it and/or
 * modify it under the terms of the GNU Affero General Public License
 * as published by the Free Software Foundation, either version 3 of
 * the License, or (at your option) any later version.
 *
 * This program is distributed in the hope that it will be useful, but
 * WITHOUT ANY WARRANTY; without even the implied warranty of
 * MERCHANTABILITY or FITNESS FOR A PARTICULAR PURPOSE.  See the GNU
 * Affero General Public License for more details.
 * 
 * You should have received a copy of the GNU Affero General Public License
 * along with this program. If not, see <http://www.gnu.org/licenses/>.
 **/


#include "PostgreSQLIndex.h"

#include "../../Framework/Plugins/GlobalProperties.h"
#include "../../Framework/PostgreSQL/PostgreSQLDatabase.h"
#include "../../Framework/PostgreSQL/PostgreSQLTransaction.h"

#include <EmbeddedResources.h>  // Auto-generated file

#include <Core/Logging.h>
#include <Core/OrthancException.h>


namespace Orthanc
{
  // Some aliases for internal properties
  static const GlobalProperty GlobalProperty_HasTrigramIndex = GlobalProperty_DatabaseInternal0;
}


namespace OrthancDatabases
{
  IDatabase* PostgreSQLIndex::OpenInternal()
  {
    uint32_t expectedVersion = 6;
    if (context_)
    {
      expectedVersion = OrthancPluginGetExpectedDatabaseVersion(context_);
    }
    else
    {
      // This case only occurs during unit testing
      expectedVersion = 6;
    }

    // Check the expected version of the database
    if (expectedVersion != 6)
    {
      LOG(ERROR) << "This database plugin is incompatible with your version of Orthanc "
                 << "expecting the DB schema version " << expectedVersion 
                 << ", but this plugin is only compatible with version 6";
      throw Orthanc::OrthancException(Orthanc::ErrorCode_Plugin);
    }

    std::auto_ptr<PostgreSQLDatabase> db(new PostgreSQLDatabase(parameters_));

    db->Open();

    if (parameters_.HasLock())
    {
      db->AdvisoryLock(42 /* some arbitrary constant */);
    }

    if (clearAll_)
    {
      db->ClearAll();
    }

    {
      PostgreSQLTransaction t(*db);

      if (!db->DoesTableExist("Resources"))
      {
        std::string query;

        Orthanc::EmbeddedResources::GetFileResource
          (query, Orthanc::EmbeddedResources::POSTGRESQL_PREPARE_INDEX);
        db->Execute(query);

        SetGlobalIntegerProperty(*db, t, Orthanc::GlobalProperty_DatabaseSchemaVersion, expectedVersion);
        SetGlobalIntegerProperty(*db, t, Orthanc::GlobalProperty_DatabasePatchLevel, 1);
        SetGlobalIntegerProperty(*db, t, Orthanc::GlobalProperty_HasTrigramIndex, 0);
      }
          
      if (!db->DoesTableExist("Resources"))
      {
        LOG(ERROR) << "Corrupted PostgreSQL database";
        throw Orthanc::OrthancException(Orthanc::ErrorCode_InternalError);        
      }

      int version = 0;
      if (!LookupGlobalIntegerProperty(version, *db, t, Orthanc::GlobalProperty_DatabaseSchemaVersion) ||
          version != 6)
      {
        LOG(ERROR) << "PostgreSQL plugin is incompatible with database schema version: " << version;
        throw Orthanc::OrthancException(Orthanc::ErrorCode_Database);        
      }

      int revision;
      if (!LookupGlobalIntegerProperty(revision, *db, t, Orthanc::GlobalProperty_DatabasePatchLevel))
      {
        revision = 1;
        SetGlobalIntegerProperty(*db, t, Orthanc::GlobalProperty_DatabasePatchLevel, revision);
      }

      int hasTrigram = 0;
      if (!LookupGlobalIntegerProperty(hasTrigram, *db, t, Orthanc::GlobalProperty_HasTrigramIndex) ||
          hasTrigram != 1)
      {
        /**
         * Apply fix for performance issue (speed up wildcard search
         * by using GIN trigrams). This implements the patch suggested
         * in issue #47, BUT we also keep the original
         * "DicomIdentifiersIndexValues", as it leads to better
         * performance for "strict" searches (i.e. searches involving
         * no wildcard).
         * https://www.postgresql.org/docs/current/static/pgtrgm.html
         * https://bitbucket.org/sjodogne/orthanc/issues/47/index-improvements-for-pg-plugin
         **/
        try
        {
<<<<<<< HEAD
          LOG(WARNING) << "Trying to enable trigram matching on the PostgreSQL database to speed up wildcard searches.  This may take several minutes";  // we've observed 9 minutes on DB with 100000 studies
=======
          // We've observed 9 minutes on DB with 100000 studies
          LOG(INFO) << "Trying to enable trigram matching on the PostgreSQL database "
                    << "to speed up wildcard searches. This may take several minutes";

>>>>>>> 8f86d760
          db->Execute(
            "CREATE EXTENSION pg_trgm; "
            "CREATE INDEX DicomIdentifiersIndexValues2 ON DicomIdentifiers USING gin(value gin_trgm_ops);");

          SetGlobalIntegerProperty(*db, t, Orthanc::GlobalProperty_HasTrigramIndex, 1);
          LOG(WARNING) << "Trigram index has been created";
        }
        catch (Orthanc::OrthancException&)
        {
          LOG(WARNING) << "Performance warning: Your PostgreSQL server does "
                       << "not support trigram matching";
          LOG(WARNING) << "-> Consider installing the \"pg_trgm\" extension on the "
                       << "PostgreSQL server, e.g. on Debian: sudo apt install postgresql-contrib";
        }
      }

      if (revision != 1)
      {
        LOG(ERROR) << "PostgreSQL plugin is incompatible with database schema revision: " << revision;
        throw Orthanc::OrthancException(Orthanc::ErrorCode_Database);        
      }

      t.Commit();
    }

    return db.release();
  }


  PostgreSQLIndex::PostgreSQLIndex(const PostgreSQLParameters& parameters) :
    IndexBackend(new Factory(*this)),
    context_(NULL),
    parameters_(parameters),
    clearAll_(false)
  {
  }

  
  int64_t PostgreSQLIndex::CreateResource(const char* publicId,
                                          OrthancPluginResourceType type)
  {
    DatabaseManager::CachedStatement statement(
      STATEMENT_FROM_HERE, GetManager(),
      "INSERT INTO Resources VALUES(${}, ${type}, ${id}, NULL) RETURNING internalId");
     
    statement.SetParameterType("id", ValueType_Utf8String);
    statement.SetParameterType("type", ValueType_Integer64);

    Dictionary args;
    args.SetUtf8Value("id", publicId);
    args.SetIntegerValue("type", static_cast<int>(type));
     
    statement.Execute(args);

    return ReadInteger64(statement, 0);
  }
}<|MERGE_RESOLUTION|>--- conflicted
+++ resolved
@@ -129,14 +129,10 @@
          **/
         try
         {
-<<<<<<< HEAD
-          LOG(WARNING) << "Trying to enable trigram matching on the PostgreSQL database to speed up wildcard searches.  This may take several minutes";  // we've observed 9 minutes on DB with 100000 studies
-=======
           // We've observed 9 minutes on DB with 100000 studies
-          LOG(INFO) << "Trying to enable trigram matching on the PostgreSQL database "
+          LOG(WARNING) << "Trying to enable trigram matching on the PostgreSQL database "
                     << "to speed up wildcard searches. This may take several minutes";
 
->>>>>>> 8f86d760
           db->Execute(
             "CREATE EXTENSION pg_trgm; "
             "CREATE INDEX DicomIdentifiersIndexValues2 ON DicomIdentifiers USING gin(value gin_trgm_ops);");
