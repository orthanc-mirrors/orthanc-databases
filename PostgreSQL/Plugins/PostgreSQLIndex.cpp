/**
 * Orthanc - A Lightweight, RESTful DICOM Store
 * Copyright (C) 2012-2016 Sebastien Jodogne, Medical Physics
 * Department, University Hospital of Liege, Belgium
 * Copyright (C) 2017-2023 Osimis S.A., Belgium
 * Copyright (C) 2024-2025 Orthanc Team SRL, Belgium
 * Copyright (C) 2021-2025 Sebastien Jodogne, ICTEAM UCLouvain, Belgium
 *
 * This program is free software: you can redistribute it and/or
 * modify it under the terms of the GNU Affero General Public License
 * as published by the Free Software Foundation, either version 3 of
 * the License, or (at your option) any later version.
 *
 * This program is distributed in the hope that it will be useful, but
 * WITHOUT ANY WARRANTY; without even the implied warranty of
 * MERCHANTABILITY or FITNESS FOR A PARTICULAR PURPOSE.  See the GNU
 * Affero General Public License for more details.
 * 
 * You should have received a copy of the GNU Affero General Public License
 * along with this program. If not, see <http://www.gnu.org/licenses/>.
 **/


#include "PostgreSQLIndex.h"

#include "../../Framework/Plugins/GlobalProperties.h"
#include "../../Framework/PostgreSQL/PostgreSQLDatabase.h"
#include "../../Framework/PostgreSQL/PostgreSQLTransaction.h"
#include "PostgreSQLDefinitions.h"

#include <EmbeddedResources.h>  // Auto-generated file

#include <Compatibility.h>  // For std::unique_ptr<>
#include <Toolbox.h>
#include <SystemToolbox.h>
#include <Logging.h>
#include <OrthancException.h>

#include <boost/algorithm/string/join.hpp>


namespace Orthanc
{
  // Some aliases for internal properties
  static const GlobalProperty GlobalProperty_HasTrigramIndex = GlobalProperty_DatabaseInternal0;
  static const GlobalProperty GlobalProperty_HasCreateInstance = GlobalProperty_DatabaseInternal1;
  static const GlobalProperty GlobalProperty_HasFastCountResources = GlobalProperty_DatabaseInternal2;
  static const GlobalProperty GlobalProperty_GetLastChangeIndex = GlobalProperty_DatabaseInternal3;
  static const GlobalProperty GlobalProperty_HasComputeStatisticsReadOnly = GlobalProperty_DatabaseInternal4;
}

#define CURRENT_DB_REVISION 699

namespace OrthancDatabases
{
  PostgreSQLIndex::PostgreSQLIndex(OrthancPluginContext* context,
                                   const PostgreSQLParameters& parameters,
                                   bool readOnly) :
    IndexBackend(context, readOnly, parameters.GetAllowInconsistentChildCounts()),
    parameters_(parameters),
    clearAll_(false),
    hkHasComputedAllMissingChildCount_(false)
  {
  }

  
  IDatabaseFactory* PostgreSQLIndex::CreateDatabaseFactory()
  {
    return PostgreSQLDatabase::CreateDatabaseFactory(parameters_);
  }

  void PostgreSQLIndex::ApplyPrepareIndex(DatabaseManager::Transaction& t, DatabaseManager& manager)
  {
    std::string query;

    Orthanc::EmbeddedResources::GetFileResource
      (query, Orthanc::EmbeddedResources::POSTGRESQL_PREPARE_INDEX);
    t.GetDatabaseTransaction().ExecuteMultiLines(query);
  }
  
  void PostgreSQLIndex::ConfigureDatabase(DatabaseManager& manager,
                                          bool hasIdentifierTags,
                                          const std::list<IdentifierTag>& identifierTags)
  {
    uint32_t expectedVersion = 6;

    if (GetContext())   // "GetContext()" can possibly be NULL in the unit tests
    {
      expectedVersion = OrthancPluginGetExpectedDatabaseVersion(GetContext());
    }

    // Check the expected version of the database
    if (expectedVersion != 6)
    {
      LOG(ERROR) << "This database plugin is incompatible with your version of Orthanc "
                 << "expecting the Orthanc DB schema version " << expectedVersion 
                 << ", but this plugin is only compatible with version 6";
      throw Orthanc::OrthancException(Orthanc::ErrorCode_Plugin);
    }

    PostgreSQLDatabase& db = dynamic_cast<PostgreSQLDatabase&>(manager.GetDatabase());

    if (parameters_.HasLock()) 
    {
      if (IsReadOnly())
      {
        LOG(ERROR) << "READ-ONLY SYSTEM: Unable to lock the database when working in ReadOnly mode."; 
        throw Orthanc::OrthancException(Orthanc::ErrorCode_Plugin);
      }

      db.AdvisoryLock(POSTGRESQL_LOCK_INDEX);
    }

    if (!IsReadOnly())
    {
      // lock the full DB while checking if it needs to be created/ugraded
      PostgreSQLDatabase::TransientAdvisoryLock lock(db, POSTGRESQL_LOCK_DATABASE_SETUP);

      if (clearAll_)
      {
        db.ClearAll();
      }

      {
        DatabaseManager::Transaction t(manager, TransactionType_ReadWrite);
        bool hasAppliedAnUpgrade = false;

        if (!t.GetDatabaseTransaction().DoesSchemaExist(parameters_.GetSchema()))
        {
          LOG(ERROR) << "The schema '" << parameters_.GetSchema() << "' does not exist.  If you are not using the 'public' schema, you must create the schema manually before starting Orthanc.";
          throw Orthanc::OrthancException(Orthanc::ErrorCode_InternalError);        
        }

        if (!t.GetDatabaseTransaction().DoesTableExist("Resources"))
        {
          LOG(WARNING) << "PostgreSQL is creating the database schema";

          ApplyPrepareIndex(t, manager);
          hasAppliedAnUpgrade = true;

          if (!t.GetDatabaseTransaction().DoesTableExist("Resources"))
          {
            LOG(ERROR) << "Corrupted PostgreSQL database or failed to create the database schema";
            throw Orthanc::OrthancException(Orthanc::ErrorCode_InternalError);        
          }
        }
        else
        {
          LOG(WARNING) << "The database schema already exists, checking if it needs to be updated";

          int version = 0;
          if (!LookupGlobalIntegerProperty(version, manager, MISSING_SERVER_IDENTIFIER, Orthanc::GlobalProperty_DatabaseSchemaVersion) ||
              version != 6)
          {
            LOG(ERROR) << "PostgreSQL plugin is incompatible with Orthanc database schema version: " << version;
            throw Orthanc::OrthancException(Orthanc::ErrorCode_Database);        
          }

          int currentRevision = 0;
          if (!LookupGlobalIntegerProperty(currentRevision, manager, MISSING_SERVER_IDENTIFIER, Orthanc::GlobalProperty_DatabasePatchLevel))
          {
            LOG(WARNING) << "No Database revision found";
          }
          LOG(WARNING) << "Current Database revision is " << currentRevision;

          int hasTrigram = 0;
          if (!LookupGlobalIntegerProperty(hasTrigram, manager, MISSING_SERVER_IDENTIFIER,
                                           Orthanc::GlobalProperty_HasTrigramIndex) || 
              hasTrigram != 1)
          {
            // We've observed 9 minutes on DB with 100000 studies
            LOG(WARNING) << "The DB schema update will try to enable trigram matching on the PostgreSQL database "
                         << "to speed up wildcard searches. This may take several minutes. ";
            if (currentRevision > 0)
            {
              LOG(WARNING) << "Considering current revision is 1";
              currentRevision = 1;
            }
          }

          int property = 0;
          if (!LookupGlobalIntegerProperty(property, manager, MISSING_SERVER_IDENTIFIER,
                                          Orthanc::GlobalProperty_GetLastChangeIndex) ||
              property != 1)
          {
            LOG(WARNING) << "The DB schema does not contain the GetLastChangeIndex update. ";
            if (currentRevision > 0)
            {
              LOG(WARNING) << "Considering current revision is 1";
              currentRevision = 1;
            }

          }

          // If you add new tests here, update the test in the "ReadOnly" code below

          if (currentRevision == 0)
          {
            LOG(WARNING) << "Upgrading DB schema from unknown to revision 1";
            std::string query;

            Orthanc::EmbeddedResources::GetFileResource
              (query, Orthanc::EmbeddedResources::POSTGRESQL_UPGRADE_UNKNOWN_TO_REV1);
            t.GetDatabaseTransaction().ExecuteMultiLines(query);
            currentRevision = 1;
          }
          
          if (currentRevision == 1)
          {
            LOG(WARNING) << "Upgrading DB schema from revision 1 to revision 2";

            std::string query;

            Orthanc::EmbeddedResources::GetFileResource
              (query, Orthanc::EmbeddedResources::POSTGRESQL_UPGRADE_REV1_TO_REV2);
            t.GetDatabaseTransaction().ExecuteMultiLines(query);
            currentRevision = 2;
          }

          if (currentRevision == 2)
          {
            LOG(WARNING) << "Upgrading DB schema from revision 2 to revision 3";

            std::string query;

            Orthanc::EmbeddedResources::GetFileResource
              (query, Orthanc::EmbeddedResources::POSTGRESQL_UPGRADE_REV2_TO_REV3);
            t.GetDatabaseTransaction().ExecuteMultiLines(query);
            currentRevision = 3;
          }

          if (currentRevision == 3)
          {
            LOG(WARNING) << "Upgrading DB schema from revision 3 to revision 4";

            std::string query;

            Orthanc::EmbeddedResources::GetFileResource
              (query, Orthanc::EmbeddedResources::POSTGRESQL_UPGRADE_REV3_TO_REV4);
            t.GetDatabaseTransaction().ExecuteMultiLines(query);
            hasAppliedAnUpgrade = true;
            currentRevision = 4;
          }

          if (currentRevision == 4)
          {
            LOG(WARNING) << "Upgrading DB schema from revision 4 to revision 5";

            std::string query;

            Orthanc::EmbeddedResources::GetFileResource
              (query, Orthanc::EmbeddedResources::POSTGRESQL_UPGRADE_REV4_TO_REV5);
            t.GetDatabaseTransaction().ExecuteMultiLines(query);
            hasAppliedAnUpgrade = true;
            currentRevision = 5;
          }

          if (currentRevision == 5)
          {
            LOG(WARNING) << "Upgrading DB schema from revision 5 to revision 6";

            std::string query;

            Orthanc::EmbeddedResources::GetFileResource
              (query, Orthanc::EmbeddedResources::POSTGRESQL_UPGRADE_REV5_TO_REV6);
            t.GetDatabaseTransaction().ExecuteMultiLines(query);
            hasAppliedAnUpgrade = true;
            currentRevision = 6;
          }

          if (currentRevision == 6)
          {
            LOG(WARNING) << "Upgrading DB schema from revision 6 to revision 699";

            std::string query;

            Orthanc::EmbeddedResources::GetFileResource
              (query, Orthanc::EmbeddedResources::POSTGRESQL_UPGRADE_REV6_TO_REV699);
            t.GetDatabaseTransaction().ExecuteMultiLines(query);
            hasAppliedAnUpgrade = true;
            currentRevision = 699;
          }

          if (hasAppliedAnUpgrade)
          {
            LOG(WARNING) << "Upgrading DB schema by applying PrepareIndex.sql";
            // apply all idempotent changes that are in the PrepareIndex.sql
            ApplyPrepareIndex(t, manager);
<<<<<<< HEAD
=======

            // first check that the patch level has been upgraded correctly before we commit the transaction !
            if (!LookupGlobalIntegerProperty(currentRevision, manager, MISSING_SERVER_IDENTIFIER, Orthanc::GlobalProperty_DatabasePatchLevel))
            {
              LOG(ERROR) << "No Database revision found after the upgrade !";
              throw Orthanc::OrthancException(Orthanc::ErrorCode_Database);
            }

            LOG(WARNING) << "Database revision after the upgrade (1) is " << currentRevision;

            if (currentRevision != CURRENT_DB_REVISION)
            {
              LOG(ERROR) << "Invalid database revision after the upgrade (1) !";
              throw Orthanc::OrthancException(Orthanc::ErrorCode_Database);
            }
>>>>>>> fecf5b29
          }
        }

        t.Commit();

        if (hasAppliedAnUpgrade)
        {
          int currentRevision = 0;

          // wait 1s before reading the patch level in case you are using read-replicas
          boost::this_thread::sleep(boost::posix_time::milliseconds(1000));

          if (!LookupGlobalIntegerProperty(currentRevision, manager, MISSING_SERVER_IDENTIFIER, Orthanc::GlobalProperty_DatabasePatchLevel))
          {
            LOG(ERROR) << "No Database revision found after the upgrade (2) !";
            throw Orthanc::OrthancException(Orthanc::ErrorCode_Database);
          }
          
          LookupGlobalIntegerProperty(currentRevision, manager, MISSING_SERVER_IDENTIFIER, Orthanc::GlobalProperty_DatabasePatchLevel);
          LOG(WARNING) << "Database revision after the upgrade (2) is " << currentRevision;

          if (currentRevision != CURRENT_DB_REVISION)
          {
            LOG(ERROR) << "Invalid database revision after the upgrade !";
            throw Orthanc::OrthancException(Orthanc::ErrorCode_Database);
          }
        }

      }
    }
    else
    {
      LOG(WARNING) << "READ-ONLY SYSTEM: checking if the DB already exists and has the right schema"; 

      DatabaseManager::Transaction t(manager, TransactionType_ReadOnly);

      // test if the latest "extension" has been installed
      int revision;
      if (!LookupGlobalIntegerProperty(revision, manager, MISSING_SERVER_IDENTIFIER, Orthanc::GlobalProperty_DatabasePatchLevel)
          || revision != CURRENT_DB_REVISION)
      {      
        LOG(ERROR) << "READ-ONLY SYSTEM: the DB does not have the correct schema to run with this version of the plugin"; 
        throw Orthanc::OrthancException(Orthanc::ErrorCode_Database);
      }
    }
  }


  int64_t PostgreSQLIndex::CreateResource(DatabaseManager& manager,
                                          const char* publicId,
                                          OrthancPluginResourceType type)
  {
    DatabaseManager::CachedStatement statement(
      STATEMENT_FROM_HERE, manager,
      "INSERT INTO Resources VALUES(DEFAULT, ${type}, ${id}, NULL) RETURNING internalId");
     
    statement.SetParameterType("id", ValueType_Utf8String);
    statement.SetParameterType("type", ValueType_Integer64);

    Dictionary args;
    args.SetUtf8Value("id", publicId);
    args.SetIntegerValue("type", static_cast<int>(type));
     
    statement.Execute(args);

    return statement.ReadInteger64(0);
  }


  uint64_t PostgreSQLIndex::GetTotalCompressedSize(DatabaseManager& manager)
  {
    uint64_t result;

    {
      DatabaseManager::CachedStatement statement(
        STATEMENT_FROM_HERE, manager,
        "SELECT * FROM ComputeStatisticsReadOnly(0)");

      statement.Execute();

      if (statement.IsNull(0))
      {
        return 0;
      }
      else
      {
        result = static_cast<uint64_t>(statement.ReadInteger64(0));
      }
    }
    
    // disabled because this is not alway true while transactions are being executed in READ COMITTED TRANSACTION.  This is however true when no files are being delete/added
    //assert(result == IndexBackend::GetTotalCompressedSize(manager));
    return result;
  }

  
  uint64_t PostgreSQLIndex::GetTotalUncompressedSize(DatabaseManager& manager)
  {
    uint64_t result;

    {
      DatabaseManager::CachedStatement statement(
        STATEMENT_FROM_HERE, manager,
        "SELECT * FROM ComputeStatisticsReadOnly(1)");

      statement.Execute();

      if (statement.IsNull(0))
      {
        return 0;
      }
      else
      {
        result = static_cast<uint64_t>(statement.ReadInteger64(0));
      }
    }
    
    // disabled because this is not alway true while transactions are being executed in READ COMITTED TRANSACTION.  This is however true when no files are being delete/added
    // assert(result == IndexBackend::GetTotalUncompressedSize(manager));
    return result;
  }

  int64_t PostgreSQLIndex::IncrementGlobalProperty(DatabaseManager& manager,
                                                   const char* serverIdentifier,
                                                   int32_t property,
                                                   int64_t increment)
  {
    if (serverIdentifier == NULL)
    {
      throw Orthanc::OrthancException(Orthanc::ErrorCode_NullPointer);
    }
    else
    {
      if (strlen(serverIdentifier) == 0)
      {
        DatabaseManager::CachedStatement statement(
          STATEMENT_FROM_HERE, manager,
          "INSERT INTO GlobalProperties (property, value) VALUES(${property}, ${increment}) "
          "  ON CONFLICT (property) DO UPDATE SET value = CAST(GlobalProperties.value AS BIGINT) + ${increment}"
          " RETURNING CAST(value AS BIGINT)");

        statement.SetParameterType("property", ValueType_Integer64);
        statement.SetParameterType("increment", ValueType_Integer64);

        Dictionary args;
        args.SetIntegerValue("property", property);
        args.SetIntegerValue("increment", increment);
        
        statement.Execute(args);

        return statement.ReadInteger64(0);
      }
      else
      {
        DatabaseManager::CachedStatement statement(
          STATEMENT_FROM_HERE, manager,
          "INSERT INTO ServerProperties (server, property, value) VALUES(${server}, ${property}, ${increment}) "
          "  ON CONFLICT (server, property) DO UPDATE SET value = CAST(ServerProperties.value AS BIGINT) + ${increment}"
          " RETURNING CAST(value AS BIGINT)");

        statement.SetParameterType("server", ValueType_Utf8String);
        statement.SetParameterType("property", ValueType_Integer64);
        statement.SetParameterType("increment", ValueType_Integer64);

        Dictionary args;
        args.SetUtf8Value("server", serverIdentifier);
        args.SetIntegerValue("property", property);
        args.SetIntegerValue("increment", increment);
        
        statement.Execute(args);

        return statement.ReadInteger64(0);
      }
    }
  }

  void PostgreSQLIndex::UpdateAndGetStatistics(DatabaseManager& manager,
                                               int64_t& patientsCount,
                                               int64_t& studiesCount,
                                               int64_t& seriesCount,
                                               int64_t& instancesCount,
                                               int64_t& compressedSize,
                                               int64_t& uncompressedSize)
  {
    DatabaseManager::CachedStatement statement(
      STATEMENT_FROM_HERE, manager,
      "SELECT * FROM UpdateStatistics()");

    statement.Execute();

    patientsCount = statement.ReadInteger64(0);
    studiesCount = statement.ReadInteger64(1);
    seriesCount = statement.ReadInteger64(2);
    instancesCount = statement.ReadInteger64(3);
    compressedSize = statement.ReadInteger64(4);
    uncompressedSize = statement.ReadInteger64(5);
  }

  void PostgreSQLIndex::DeleteAttachment(IDatabaseBackendOutput& output,
                                         DatabaseManager& manager,
                                         int64_t id,
                                         int32_t attachment)
  {
    {
      DatabaseManager::CachedStatement statement(
        STATEMENT_FROM_HERE, manager,
        "SELECT DeleteAttachment(${id}, ${type})");

      statement.SetParameterType("id", ValueType_Integer64);
      statement.SetParameterType("type", ValueType_Integer32);

      Dictionary args;
      args.SetIntegerValue("id", id);
      args.SetInteger32Value("type", attachment);
    
      statement.ExecuteWithoutResult(args);
    }

    SignalDeletedFiles(output, manager);
  }


  void PostgreSQLIndex::ClearDeletedFiles(DatabaseManager& manager)
  {
    { // note: the temporary table lifespan is the session, not the transaction -> that's why we need the IF NOT EXISTS
      DatabaseManager::CachedStatement statement(
        STATEMENT_FROM_HERE, manager,
        "SELECT CreateDeletedFilesTemporaryTable()"
        );
      statement.ExecuteWithoutResult();
    }
  }

  void PostgreSQLIndex::ClearDeletedResources(DatabaseManager& manager)
  {
    { // note: the temporary table lifespan is the session, not the transaction -> that's why we need the IF NOT EXISTS
      DatabaseManager::CachedStatement statement(
        STATEMENT_FROM_HERE, manager,
        "CREATE TEMPORARY TABLE IF NOT EXISTS  DeletedResources("
        "resourceType INTEGER NOT NULL,"
        "publicId VARCHAR(64) NOT NULL"
        ");"
        );
      statement.Execute();
    }
    {
      DatabaseManager::CachedStatement statement(
        STATEMENT_FROM_HERE, manager,
        "DELETE FROM DeletedResources;"
        );

      statement.Execute();
    }
  }

  void PostgreSQLIndex::ClearRemainingAncestor(DatabaseManager& manager)
  {
    // not used anymore in PostgreSQL
  }

  void PostgreSQLIndex::DeleteResource(IDatabaseBackendOutput& output,
                                       DatabaseManager& manager,
                                       int64_t id)
  {
    // clearing of temporary table is now implemented in the funcion DeleteResource
    DatabaseManager::CachedStatement statement(
      STATEMENT_FROM_HERE, manager,
      "SELECT * FROM DeleteResource(${id})");

    statement.SetParameterType("id", ValueType_Integer64);

    Dictionary args;
    args.SetIntegerValue("id", id);

    statement.Execute(args);

    if (statement.IsDone() ||
        statement.GetResultFieldsCount() != 2)
    {
      throw Orthanc::OrthancException(Orthanc::ErrorCode_Database);
    }

    statement.SetResultFieldType(0, ValueType_Integer64);
    statement.SetResultFieldType(1, ValueType_Utf8String);

    if (!statement.IsNull(0))
    {
      output.SignalRemainingAncestor(
        statement.ReadString(1),
        static_cast<OrthancPluginResourceType>(statement.ReadInteger32(0)));
    }

    SignalDeletedFiles(output, manager);
    SignalDeletedResources(output, manager);
  }



#if ORTHANC_PLUGINS_HAS_DATABASE_CONSTRAINT == 1
  void PostgreSQLIndex::CreateInstance(OrthancPluginCreateInstanceResult& result,
                                       DatabaseManager& manager,
                                       const char* hashPatient,
                                       const char* hashStudy,
                                       const char* hashSeries,
                                       const char* hashInstance)
  {
    DatabaseManager::CachedStatement statement(
      STATEMENT_FROM_HERE, manager,
      "SELECT * FROM CreateInstance(${patient}, ${study}, ${series}, ${instance})");

    statement.SetParameterType("patient", ValueType_Utf8String);
    statement.SetParameterType("study", ValueType_Utf8String);
    statement.SetParameterType("series", ValueType_Utf8String);
    statement.SetParameterType("instance", ValueType_Utf8String);

    Dictionary args;
    args.SetUtf8Value("patient", hashPatient);
    args.SetUtf8Value("study", hashStudy);
    args.SetUtf8Value("series", hashSeries);
    args.SetUtf8Value("instance", hashInstance);

    statement.Execute(args);

    if (statement.IsDone() ||
        statement.GetResultFieldsCount() != 8)
    {
      throw Orthanc::OrthancException(Orthanc::ErrorCode_Database);
    }

    for (size_t i = 0; i < 8; i++)
    {
      statement.SetResultFieldType(i, ValueType_Integer64);
    }

    // LOG(INFO) << statement.ReadInteger64(0) << statement.ReadInteger64(1) << statement.ReadInteger64(2) << statement.ReadInteger64(3);

    result.isNewInstance = (statement.ReadInteger64(3) == 1);
    result.instanceId = statement.ReadInteger64(7);

    if (result.isNewInstance)
    {
      result.isNewPatient = (statement.ReadInteger64(0) == 1);
      result.isNewStudy = (statement.ReadInteger64(1) == 1);
      result.isNewSeries = (statement.ReadInteger64(2) == 1);
      result.patientId = statement.ReadInteger64(4);
      result.studyId = statement.ReadInteger64(5);
      result.seriesId = statement.ReadInteger64(6);
    }
  }
#endif


#if ORTHANC_PLUGINS_HAS_DATABASE_CONSTRAINT == 1
  static void ExecuteSetResourcesContentTags(
    DatabaseManager& manager,
    const std::string& table,
    uint32_t count,
    const OrthancPluginResourcesContentTags* tags)
  {
    std::string sql;

    Dictionary args;
    
    for (uint32_t i = 0; i < count; i++)
    {
      std::string resourceArgName = "r" + boost::lexical_cast<std::string>(i);
      std::string groupArgName = "g" + boost::lexical_cast<std::string>(i);
      std::string elementArgName = "e" + boost::lexical_cast<std::string>(i);
      std::string valueArgName = "v" + boost::lexical_cast<std::string>(i);

      args.SetIntegerValue(resourceArgName, tags[i].resource);
      args.SetInteger32Value(elementArgName, tags[i].element);
      args.SetInteger32Value(groupArgName, tags[i].group);
      args.SetUtf8Value(valueArgName, tags[i].value);

      std::string insert = ("(${" + resourceArgName + "}, ${" +
                            groupArgName + "}, ${" +
                            elementArgName + "}, " +
                            "${" + valueArgName + "})");

      if (sql.empty())
      {
        sql = "INSERT INTO " + table + " VALUES " + insert;
      }
      else
      {
        sql += ", " + insert;
      }
    }

    if (!sql.empty())
    {
      DatabaseManager::CachedStatement statement(STATEMENT_FROM_HERE_DYNAMIC(sql), manager, sql);
      
      for (uint32_t i = 0; i < count; i++)
      {
        statement.SetParameterType("r" + boost::lexical_cast<std::string>(i),
                                    ValueType_Integer64);
        statement.SetParameterType("g" + boost::lexical_cast<std::string>(i),
                                    ValueType_Integer32);
        statement.SetParameterType("e" + boost::lexical_cast<std::string>(i),
                                    ValueType_Integer32);
        statement.SetParameterType("v" + boost::lexical_cast<std::string>(i),
                                   ValueType_Utf8String);
      }

      statement.Execute(args);
    }
  }
#endif
  

#if ORTHANC_PLUGINS_HAS_DATABASE_CONSTRAINT == 1
  static void ExecuteSetResourcesContentMetadata(
    DatabaseManager& manager,
    bool hasRevisionsSupport,
    uint32_t count,
    const OrthancPluginResourcesContentMetadata* metadata)
  {
    if (count < 1)
    {
      return;
    }

    std::vector<std::string> resourceIds;
    std::vector<std::string> metadataTypes;
    std::vector<std::string> metadataValues;
    std::vector<std::string> revisions;

    Dictionary args;
    
    for (uint32_t i = 0; i < count; i++)
    {
      std::string resourceArgName = "r" + boost::lexical_cast<std::string>(i);
      std::string typeArgName = "t" + boost::lexical_cast<std::string>(i);
      std::string valueArgName = "v" + boost::lexical_cast<std::string>(i);

      args.SetIntegerValue(resourceArgName, metadata[i].resource);
      args.SetInteger32Value(typeArgName, metadata[i].metadata);
      args.SetUtf8Value(valueArgName, metadata[i].value);

      resourceIds.push_back("${" + resourceArgName + "}");
      metadataTypes.push_back("${" + typeArgName + "}");
      metadataValues.push_back("${" + valueArgName + "}");
      revisions.push_back("0");
    }

    std::string joinedResourceIds = boost::algorithm::join(resourceIds, ",");
    std::string joinedMetadataTypes = boost::algorithm::join(metadataTypes, ",");
    std::string joinedMetadataValues = boost::algorithm::join(metadataValues, ",");
    std::string joinedRevisions = boost::algorithm::join(revisions, ",");

    std::string sql = std::string("SELECT InsertOrUpdateMetadata(ARRAY[") + 
                                  joinedResourceIds + "], ARRAY[" + 
                                  joinedMetadataTypes + "], ARRAY[" + 
                                  joinedMetadataValues + "], ARRAY[" + 
                                  joinedRevisions + "])";

    DatabaseManager::CachedStatement statement(STATEMENT_FROM_HERE_DYNAMIC(sql), manager, sql);

    for (uint32_t i = 0; i < count; i++)
    {
      statement.SetParameterType("v" + boost::lexical_cast<std::string>(i),
                                  ValueType_Utf8String);
      statement.SetParameterType("r" + boost::lexical_cast<std::string>(i),
                                  ValueType_Integer64);
      statement.SetParameterType("t" + boost::lexical_cast<std::string>(i),
                                  ValueType_Integer32);
    }

    statement.Execute(args);
  }
#endif


  void PostgreSQLIndex::SetResourcesContent(DatabaseManager& manager,
                                     uint32_t countIdentifierTags,
                                     const OrthancPluginResourcesContentTags* identifierTags,
                                     uint32_t countMainDicomTags,
                                     const OrthancPluginResourcesContentTags* mainDicomTags,
                                     uint32_t countMetadata,
                                     const OrthancPluginResourcesContentMetadata* metadata)
  {
    ExecuteSetResourcesContentTags(manager, "DicomIdentifiers", countIdentifierTags, identifierTags);

    ExecuteSetResourcesContentTags(manager, "MainDicomTags", countMainDicomTags, mainDicomTags);
    
    ExecuteSetResourcesContentMetadata(manager, HasRevisionsSupport(), countMetadata, metadata);

  }


  uint64_t PostgreSQLIndex::GetResourcesCount(DatabaseManager& manager,
                                              OrthancPluginResourceType resourceType)
  {
    assert(OrthancPluginResourceType_Patient == 0 &&
           OrthancPluginResourceType_Study == 1 &&
           OrthancPluginResourceType_Series == 2 &&
           OrthancPluginResourceType_Instance == 3);

    uint64_t result;
    
    {
      DatabaseManager::StandaloneStatement statement(
        manager,
        std::string("SELECT * FROM ComputeStatisticsReadOnly(") + boost::lexical_cast<std::string>(resourceType + 2) + ")");  // For an explanation of the "+ 2" below, check out "PrepareIndex.sql"

      statement.Execute();

      if (statement.IsNull(0))
      {
        return 0;
      }
      else
      {
        result = static_cast<uint64_t>(statement.ReadInteger64(0));
      }
    }
      
    // disabled because this is not alway true while transactions are being executed in READ COMITTED TRANSACTION.  This is however true when no files are being delete/added
    // assert(result == IndexBackend::GetResourcesCount(manager, resourceType));

    return result;
  }


  int64_t PostgreSQLIndex::GetLastChangeIndex(DatabaseManager& manager)
  {
    DatabaseManager::CachedStatement statement(
      STATEMENT_FROM_HERE, manager,
      "SELECT value FROM GlobalIntegers WHERE key = 6");

    statement.SetReadOnly(true);
    statement.Execute();

    return statement.ReadInteger64(0);
  }


  void PostgreSQLIndex::TagMostRecentPatient(DatabaseManager& manager,
                                             int64_t patient)
  {
    // This behavior is implemented in "CreateInstance()", and no
    // backward compatibility is necessary
    throw Orthanc::OrthancException(Orthanc::ErrorCode_Database);
  }

  void PostgreSQLIndex::SetProtectedPatient(DatabaseManager& manager,
                                            int64_t internalId, 
                                            bool isProtected)
  {
    std::unique_ptr<DatabaseManager::CachedStatement> statement;
    Dictionary args;

    if (isProtected)
    {
      statement.reset(new DatabaseManager::CachedStatement(
                        STATEMENT_FROM_HERE, manager,
                        "SELECT ProtectPatient(${id})"));
    }
    else
    {
      statement.reset(new DatabaseManager::CachedStatement(
                        STATEMENT_FROM_HERE, manager,
                        "SELECT UnprotectPatient(${id})"));
    }        

    statement->SetParameterType("id", ValueType_Integer64);
    args.SetIntegerValue("id", internalId);
      
    statement->Execute(args);
  }

  bool PostgreSQLIndex::IsProtectedPatient(DatabaseManager& manager,
                                        int64_t internalId)
  {
    std::string value;
    int64_t revision;
    
    if (LookupMetadata(value, revision, manager, internalId, 18)) // 18 = IsProtected
    {
      return value == "true";
    }

    return false;
  }

  bool PostgreSQLIndex::SelectPatientToRecycle(int64_t& internalId /*out*/,
                                               DatabaseManager& manager)
  {
    DatabaseManager::CachedStatement statement(
      STATEMENT_FROM_HERE, manager,
      "SELECT r.internalId "
      "FROM Resources r "
      "JOIN Metadata m ON r.internalId = m.id AND m.type = 19 " // 19 = PatientRecyclingOrder
      "WHERE r.resourceType = 0 "
      "  AND NOT EXISTS "
      "   (SELECT 1 FROM Metadata m "
      "    WHERE m.id = r.internalId AND m.type = 18 AND m.value = 'true') "  // 18 = IsProtected
      " ORDER BY CAST(m.value AS INTEGER) ASC LIMIT 1;");
    
    statement.SetReadOnly(true);
    statement.Execute();

    if (statement.IsDone())
    {
      return false;
    }
    else
    {
      internalId = statement.ReadInteger64(0);
      return true;
    }
  }

    
  bool PostgreSQLIndex::SelectPatientToRecycle(int64_t& internalId /*out*/,
                                               DatabaseManager& manager,
                                               int64_t patientIdToAvoid)
  {
    DatabaseManager::CachedStatement statement(
      STATEMENT_FROM_HERE, manager,
      "SELECT r.internalId "
      "FROM Resources r "
      "JOIN Metadata m ON r.internalId = m.id AND m.type = 19 " // 19 = PatientRecyclingOrder
      "WHERE r.resourceType = 0 "
      "  AND r.internalId != ${id} "
      "  AND NOT EXISTS "
      "   (SELECT 1 FROM Metadata m "
      "    WHERE m.id = r.internalId AND m.type = 18 AND m.value = 'true') "  // 18 = IsProtected
      " ORDER BY CAST(m.value AS INTEGER) ASC LIMIT 1;");

    statement.SetReadOnly(true);
    statement.SetParameterType("id", ValueType_Integer64);

    Dictionary args;
    args.SetIntegerValue("id", patientIdToAvoid);

    statement.Execute(args);

    if (statement.IsDone())
    {
      return false;
    }
    else
    {
      internalId = statement.ReadInteger64(0);
      return true;
    }
  }


  bool PostgreSQLIndex::HasPerformDbHousekeeping()
  {
    return !IsReadOnly(); // Don't start HK on ReadOnly databases !
  }

  void PostgreSQLIndex::PerformDbHousekeeping(DatabaseManager& manager)
  {
    // Compute the missing child count (table introduced in rev3)
    if (!hkHasComputedAllMissingChildCount_)
    {
      DatabaseManager::CachedStatement statement(STATEMENT_FROM_HERE, manager,
        "SELECT ComputeMissingChildCount(50)");

      statement.Execute();

      int64_t updatedCount = statement.ReadInteger64(0);
      hkHasComputedAllMissingChildCount_ = updatedCount == 0;

      if (updatedCount > 0)
      {
        LOG(INFO) << "Computed " << updatedCount << " missing ChildCount entries";
      }
      else
      {
        LOG(INFO) << "No missing ChildCount entries";
      }
    }

    // Consume the statistics delta to minimize computation when calling ComputeStatisticsReadOnly
    {
      int64_t patientsCount, studiesCount, seriesCount, instancesCount, compressedSize, uncompressedSize;
      UpdateAndGetStatistics(manager, patientsCount, studiesCount, seriesCount, instancesCount, compressedSize, uncompressedSize);
    }

    // Update the invalidated childCounts
    try
    {
      DatabaseManager::CachedStatement statement(
        STATEMENT_FROM_HERE, manager,
        "SELECT * FROM UpdateInvalidChildCounts()");
  
      statement.Execute();
      
      int64_t updatedCount = statement.ReadInteger64(0);
      if (updatedCount > 0)
      {
        LOG(INFO) << "Updated " << updatedCount << " invalid ChildCount entries";
      }
    }
    catch (Orthanc::OrthancException&)
    {
      // the statement may fail in case of temporary deadlock -> it will be retried at the next HK
      LOG(INFO) << "Updat of invalid ChildCount entries has failed (will be retried)";
    }
  }
}<|MERGE_RESOLUTION|>--- conflicted
+++ resolved
@@ -286,8 +286,6 @@
             LOG(WARNING) << "Upgrading DB schema by applying PrepareIndex.sql";
             // apply all idempotent changes that are in the PrepareIndex.sql
             ApplyPrepareIndex(t, manager);
-<<<<<<< HEAD
-=======
 
             // first check that the patch level has been upgraded correctly before we commit the transaction !
             if (!LookupGlobalIntegerProperty(currentRevision, manager, MISSING_SERVER_IDENTIFIER, Orthanc::GlobalProperty_DatabasePatchLevel))
@@ -303,7 +301,6 @@
               LOG(ERROR) << "Invalid database revision after the upgrade (1) !";
               throw Orthanc::OrthancException(Orthanc::ErrorCode_Database);
             }
->>>>>>> fecf5b29
           }
         }
 
