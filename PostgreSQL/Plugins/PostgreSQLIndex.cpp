--- conflicted
+++ resolved
@@ -49,11 +49,7 @@
   static const GlobalProperty GlobalProperty_HasComputeStatisticsReadOnly = GlobalProperty_DatabaseInternal4;
 }
 
-<<<<<<< HEAD
-#define CURRENT_DB_REVISION 499
-=======
-#define CURRENT_DB_REVISION 5
->>>>>>> 5f0547ed
+#define CURRENT_DB_REVISION 599
 
 namespace OrthancDatabases
 {
@@ -246,17 +242,23 @@
             std::string query;
 
             Orthanc::EmbeddedResources::GetFileResource
-<<<<<<< HEAD
-              (query, Orthanc::EmbeddedResources::POSTGRESQL_UPGRADE_REV4_TO_REV499);
-            t.GetDatabaseTransaction().ExecuteMultiLines(query);
-            hasAppliedAnUpgrade = true;
-            currentRevision = 499;
-=======
               (query, Orthanc::EmbeddedResources::POSTGRESQL_UPGRADE_REV4_TO_REV5);
             t.GetDatabaseTransaction().ExecuteMultiLines(query);
             hasAppliedAnUpgrade = true;
             currentRevision = 5;
->>>>>>> 5f0547ed
+          }
+
+          if (currentRevision == 5)
+          {
+            LOG(WARNING) << "Upgrading DB schema from revision 5 to revision 599";
+
+            std::string query;
+
+            Orthanc::EmbeddedResources::GetFileResource
+              (query, Orthanc::EmbeddedResources::POSTGRESQL_UPGRADE_REV5_TO_REV599);
+            t.GetDatabaseTransaction().ExecuteMultiLines(query);
+            hasAppliedAnUpgrade = true;
+            currentRevision = 599;
           }
 
           if (hasAppliedAnUpgrade)
