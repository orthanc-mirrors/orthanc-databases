--- conflicted
+++ resolved
@@ -49,7 +49,7 @@
   static const GlobalProperty GlobalProperty_HasComputeStatisticsReadOnly = GlobalProperty_DatabaseInternal4;
 }
 
-#define CURRENT_DB_REVISION 4
+#define CURRENT_DB_REVISION 5
 
 namespace OrthancDatabases
 {
@@ -149,46 +149,10 @@
             throw Orthanc::OrthancException(Orthanc::ErrorCode_Database);        
           }
 
-<<<<<<< HEAD
-          bool applyUpgradeFromUnknownToV1 = false;
-          bool applyUpgradeV1toV2 = false;
-          bool applyUpgradeV2toV3 = false;
-          bool applyUpgradeV3toV4 = false;
-          bool applyPrepareIndex = false;
-
-          int revision;
-          if (!LookupGlobalIntegerProperty(revision, manager, MISSING_SERVER_IDENTIFIER, Orthanc::GlobalProperty_DatabasePatchLevel))
-          {
-            LOG(WARNING) << "No DatabasePatchLevel found, assuming it's 1";
-            revision = 1;
-            applyUpgradeFromUnknownToV1 = true;
-            applyUpgradeV1toV2 = true;
-            applyUpgradeV2toV3 = true;
-            applyUpgradeV3toV4 = true;
-          }
-          else if (revision == 1)
-          {
-            LOG(WARNING) << "DatabasePatchLevel is 1";
-            applyUpgradeV1toV2 = true;
-            applyUpgradeV2toV3 = true;
-            applyUpgradeV3toV4 = true;
-          }
-          else if (revision == 2)
-          {
-            LOG(WARNING) << "DatabasePatchLevel is 2";
-            applyUpgradeV2toV3 = true;
-            applyUpgradeV3toV4 = true;
-          }
-          else if (revision == 3)
-          {
-            LOG(WARNING) << "DatabasePatchLevel is 3";
-            applyUpgradeV3toV4 = true;
-=======
           int currentRevision = 0;
           if (!LookupGlobalIntegerProperty(currentRevision, manager, MISSING_SERVER_IDENTIFIER, Orthanc::GlobalProperty_DatabasePatchLevel))
           {
             LOG(WARNING) << "No Database revision found";
->>>>>>> a534713c
           }
           LOG(WARNING) << "Current Database revision is " << currentRevision;
 
@@ -199,19 +163,12 @@
           {
             // We've observed 9 minutes on DB with 100000 studies
             LOG(WARNING) << "The DB schema update will try to enable trigram matching on the PostgreSQL database "
-<<<<<<< HEAD
-                         << "to speed up wildcard searches. This may take several minutes";
-            applyUpgradeV1toV2 = true;
-            applyUpgradeV2toV3 = true;
-            applyUpgradeV3toV4 = true;
-=======
                          << "to speed up wildcard searches. This may take several minutes. ";
             if (currentRevision > 0)
             {
               LOG(WARNING) << "Considering current revision is 1";
               currentRevision = 1;
             }
->>>>>>> a534713c
           }
 
           int property = 0;
@@ -219,11 +176,6 @@
                                           Orthanc::GlobalProperty_GetLastChangeIndex) ||
               property != 1)
           {
-<<<<<<< HEAD
-            applyUpgradeV1toV2 = true;
-            applyUpgradeV2toV3 = true;
-            applyUpgradeV3toV4 = true;
-=======
             LOG(WARNING) << "The DB schema does not contain the GetLastChangeIndex update. ";
             if (currentRevision > 0)
             {
@@ -231,18 +183,11 @@
               currentRevision = 1;
             }
 
->>>>>>> a534713c
           }
 
           // If you add new tests here, update the test in the "ReadOnly" code below
 
-<<<<<<< HEAD
-          applyPrepareIndex = applyUpgradeV3toV4;
-
-          if (applyUpgradeFromUnknownToV1)
-=======
           if (currentRevision == 0)
->>>>>>> a534713c
           {
             LOG(WARNING) << "Upgrading DB schema from unknown to revision 1";
             std::string query;
@@ -290,22 +235,20 @@
             currentRevision = 4;
           }
 
-<<<<<<< HEAD
-          if (applyUpgradeV3toV4)
-          {
-            LOG(WARNING) << "Upgrading DB schema from revision 3 to revision 4";
+          if (currentRevision == 4)
+          {
+            LOG(WARNING) << "Upgrading DB schema from revision 4 to revision 5";
 
             std::string query;
 
             Orthanc::EmbeddedResources::GetFileResource
-              (query, Orthanc::EmbeddedResources::POSTGRESQL_UPGRADE_REV3_TO_REV4);
+              (query, Orthanc::EmbeddedResources::POSTGRESQL_UPGRADE_REV4_TO_REV5);
             t.GetDatabaseTransaction().ExecuteMultiLines(query);
-          }
-
-          if (applyPrepareIndex)
-=======
+            hasAppliedAnUpgrade = true;
+            currentRevision = 5;
+          }
+
           if (hasAppliedAnUpgrade)
->>>>>>> a534713c
           {
             LOG(WARNING) << "Upgrading DB schema by applying PrepareIndex.sql";
             // apply all idempotent changes that are in the PrepareIndex.sql
