/**
 * Orthanc - A Lightweight, RESTful DICOM Store
 * Copyright (C) 2012-2016 Sebastien Jodogne, Medical Physics
 * Department, University Hospital of Liege, Belgium
 * Copyright (C) 2017-2023 Osimis S.A., Belgium
 * Copyright (C) 2024-2025 Orthanc Team SRL, Belgium
 * Copyright (C) 2021-2025 Sebastien Jodogne, ICTEAM UCLouvain, Belgium
 *
 * This program is free software: you can redistribute it and/or
 * modify it under the terms of the GNU Affero General Public License
 * as published by the Free Software Foundation, either version 3 of
 * the License, or (at your option) any later version.
 *
 * This program is distributed in the hope that it will be useful, but
 * WITHOUT ANY WARRANTY; without even the implied warranty of
 * MERCHANTABILITY or FITNESS FOR A PARTICULAR PURPOSE.  See the GNU
 * Affero General Public License for more details.
 * 
 * You should have received a copy of the GNU Affero General Public License
 * along with this program. If not, see <http://www.gnu.org/licenses/>.
 **/


#include "PostgreSQLIndex.h"

#include "../../Framework/Plugins/GlobalProperties.h"
#include "../../Framework/PostgreSQL/PostgreSQLDatabase.h"
#include "../../Framework/PostgreSQL/PostgreSQLTransaction.h"
#include "PostgreSQLDefinitions.h"

#include <EmbeddedResources.h>  // Auto-generated file

#include <Compatibility.h>  // For std::unique_ptr<>
#include <Toolbox.h>
#include <SystemToolbox.h>
#include <Logging.h>
#include <OrthancException.h>

#include <boost/algorithm/string/join.hpp>


namespace Orthanc
{
  // Some aliases for internal properties
  static const GlobalProperty GlobalProperty_HasTrigramIndex = GlobalProperty_DatabaseInternal0;
  static const GlobalProperty GlobalProperty_HasCreateInstance = GlobalProperty_DatabaseInternal1;
  static const GlobalProperty GlobalProperty_HasFastCountResources = GlobalProperty_DatabaseInternal2;
  static const GlobalProperty GlobalProperty_GetLastChangeIndex = GlobalProperty_DatabaseInternal3;
  static const GlobalProperty GlobalProperty_HasComputeStatisticsReadOnly = GlobalProperty_DatabaseInternal4;
}


namespace OrthancDatabases
{
  PostgreSQLIndex::PostgreSQLIndex(OrthancPluginContext* context,
                                   const PostgreSQLParameters& parameters,
                                   bool readOnly) :
    IndexBackend(context, readOnly),
    parameters_(parameters),
    clearAll_(false),
    hkHasComputedAllMissingChildCount_(false)
  {
  }

  
  IDatabaseFactory* PostgreSQLIndex::CreateDatabaseFactory()
  {
    return PostgreSQLDatabase::CreateDatabaseFactory(parameters_);
  }

  void PostgreSQLIndex::ApplyPrepareIndex(DatabaseManager::Transaction& t, DatabaseManager& manager)
  {
    std::string query;

    Orthanc::EmbeddedResources::GetFileResource
      (query, Orthanc::EmbeddedResources::POSTGRESQL_PREPARE_INDEX);
    t.GetDatabaseTransaction().ExecuteMultiLines(query);
  }
  
  void PostgreSQLIndex::ConfigureDatabase(DatabaseManager& manager,
                                          bool hasIdentifierTags,
                                          const std::list<IdentifierTag>& identifierTags)
  {
    uint32_t expectedVersion = 6;

    if (GetContext())   // "GetContext()" can possibly be NULL in the unit tests
    {
      expectedVersion = OrthancPluginGetExpectedDatabaseVersion(GetContext());
    }

    // Check the expected version of the database
    if (expectedVersion != 6)
    {
      LOG(ERROR) << "This database plugin is incompatible with your version of Orthanc "
                 << "expecting the Orthanc DB schema version " << expectedVersion 
                 << ", but this plugin is only compatible with version 6";
      throw Orthanc::OrthancException(Orthanc::ErrorCode_Plugin);
    }

    PostgreSQLDatabase& db = dynamic_cast<PostgreSQLDatabase&>(manager.GetDatabase());

    if (parameters_.HasLock()) 
    {
      if (IsReadOnly())
      {
        LOG(ERROR) << "READ-ONLY SYSTEM: Unable to lock the database when working in ReadOnly mode."; 
        throw Orthanc::OrthancException(Orthanc::ErrorCode_Plugin);
      }

      db.AdvisoryLock(POSTGRESQL_LOCK_INDEX);
    }

    if (!IsReadOnly())
    {
      // lock the full DB while checking if it needs to be created/ugraded
      PostgreSQLDatabase::TransientAdvisoryLock lock(db, POSTGRESQL_LOCK_DATABASE_SETUP);

      if (clearAll_)
      {
        db.ClearAll();
      }

      {
        DatabaseManager::Transaction t(manager, TransactionType_ReadWrite);

        if (!t.GetDatabaseTransaction().DoesTableExist("Resources"))
        {
          LOG(WARNING) << "PostgreSQL is creating the database schema";

          ApplyPrepareIndex(t, manager);

          if (!t.GetDatabaseTransaction().DoesTableExist("Resources"))
          {
            LOG(ERROR) << "Corrupted PostgreSQL database or failed to create the database schema";
            throw Orthanc::OrthancException(Orthanc::ErrorCode_InternalError);        
          }
        }
        else
        {
          LOG(WARNING) << "The database schema already exists, checking if it needs to be updated";

          int version = 0;
          if (!LookupGlobalIntegerProperty(version, manager, MISSING_SERVER_IDENTIFIER, Orthanc::GlobalProperty_DatabaseSchemaVersion) ||
              version != 6)
          {
            LOG(ERROR) << "PostgreSQL plugin is incompatible with Orthanc database schema version: " << version;
            throw Orthanc::OrthancException(Orthanc::ErrorCode_Database);        
          }

<<<<<<< HEAD
          bool needToRunUpgradeFromUnknownToV1 = false;
          bool needToRunUpgradeV1toV2 = false;
          bool needToRunUpgradeV2toV3 = false;
=======
          bool applyUpgradeFromUnknownToV1 = false;
          bool applyUpgradeV1toV2 = false;
          bool applyUpgradeV2toV3 = false;
          bool applyPrepareIndex = false;
>>>>>>> 664f7cac

          int revision;
          if (!LookupGlobalIntegerProperty(revision, manager, MISSING_SERVER_IDENTIFIER, Orthanc::GlobalProperty_DatabasePatchLevel))
          {
            LOG(WARNING) << "No DatabasePatchLevel found, assuming it's 1";
            revision = 1;
<<<<<<< HEAD
            needToRunUpgradeFromUnknownToV1 = true;
            needToRunUpgradeV1toV2 = true;
            needToRunUpgradeV2toV3 = true;
=======
            applyUpgradeFromUnknownToV1 = true;
            applyUpgradeV1toV2 = true;
            applyUpgradeV2toV3 = true;
>>>>>>> 664f7cac
          }
          else if (revision == 1)
          {
            LOG(WARNING) << "DatabasePatchLevel is 1";
<<<<<<< HEAD
            needToRunUpgradeFromUnknownToV1 = true;
            needToRunUpgradeV1toV2 = true;
            needToRunUpgradeV2toV3 = true;
=======
            applyUpgradeV1toV2 = true;
            applyUpgradeV2toV3 = true;
>>>>>>> 664f7cac
          }
          else if (revision == 2)
          {
            LOG(WARNING) << "DatabasePatchLevel is 2";
<<<<<<< HEAD
            needToRunUpgradeV2toV3 = true;
=======
            applyUpgradeV2toV3 = true;
>>>>>>> 664f7cac
          }

          int hasTrigram = 0;
          if (!LookupGlobalIntegerProperty(hasTrigram, manager, MISSING_SERVER_IDENTIFIER,
                                           Orthanc::GlobalProperty_HasTrigramIndex) || 
              hasTrigram != 1)
          {
            // We've observed 9 minutes on DB with 100000 studies
            LOG(WARNING) << "The DB schema update will try to enable trigram matching on the PostgreSQL database "
                         << "to speed up wildcard searches. This may take several minutes";
            applyUpgradeV1toV2 = true;
            applyUpgradeV2toV3 = true;
          }

          int property = 0;
          if (!LookupGlobalIntegerProperty(property, manager, MISSING_SERVER_IDENTIFIER,
                                          Orthanc::GlobalProperty_GetLastChangeIndex) ||
              property != 1)
          {
            applyUpgradeV1toV2 = true;
            applyUpgradeV2toV3 = true;
          }

          // If you add new tests here, update the test in the "ReadOnly" code below

          applyPrepareIndex = applyUpgradeV2toV3;

          if (applyUpgradeFromUnknownToV1)
          {
            LOG(WARNING) << "Upgrading DB schema from unknown to revision 1";
            std::string query;

            Orthanc::EmbeddedResources::GetFileResource
              (query, Orthanc::EmbeddedResources::POSTGRESQL_UPGRADE_UNKNOWN_TO_REV1);
            t.GetDatabaseTransaction().ExecuteMultiLines(query);
          }
          
          if (applyUpgradeV1toV2)
          {
            LOG(WARNING) << "Upgrading DB schema from revision 1 to revision 2";

            std::string query;

            Orthanc::EmbeddedResources::GetFileResource
              (query, Orthanc::EmbeddedResources::POSTGRESQL_UPGRADE_REV1_TO_REV2);
            t.GetDatabaseTransaction().ExecuteMultiLines(query);
          }

<<<<<<< HEAD
            // apply all idempotent changes that are in the PrepareIndex
            ApplyPrepareIndex(t, manager);
          }

          if (needToRunUpgradeV2toV3)
=======
          if (applyUpgradeV2toV3)
>>>>>>> 664f7cac
          {
            LOG(WARNING) << "Upgrading DB schema from revision 2 to revision 3";

            std::string query;

            Orthanc::EmbeddedResources::GetFileResource
              (query, Orthanc::EmbeddedResources::POSTGRESQL_UPGRADE_REV2_TO_REV3);
            t.GetDatabaseTransaction().ExecuteMultiLines(query);
<<<<<<< HEAD

            // apply all idempotent changes that are in the PrepareIndex (update triggers + set Patch level to 3)
            ApplyPrepareIndex(t, manager);
=======
>>>>>>> 664f7cac
          }

          if (applyPrepareIndex)
          {
            // apply all idempotent changes that are in the PrepareIndex.sql
            ApplyPrepareIndex(t, manager);
          }

        }

        t.Commit();
      }
    }
    else
    {
      LOG(WARNING) << "READ-ONLY SYSTEM: checking if the DB already exists and has the right schema"; 

      DatabaseManager::Transaction t(manager, TransactionType_ReadOnly);

      // test if the latest "extension" has been installed
      int revision;
      if (!LookupGlobalIntegerProperty(revision, manager, MISSING_SERVER_IDENTIFIER, Orthanc::GlobalProperty_DatabasePatchLevel)
          || revision != 3)
      {      
        LOG(ERROR) << "READ-ONLY SYSTEM: the DB does not have the correct schema to run with this version of the plugin"; 
        throw Orthanc::OrthancException(Orthanc::ErrorCode_Database);
      }
    }
  }


  int64_t PostgreSQLIndex::CreateResource(DatabaseManager& manager,
                                          const char* publicId,
                                          OrthancPluginResourceType type)
  {
    DatabaseManager::CachedStatement statement(
      STATEMENT_FROM_HERE, manager,
      "INSERT INTO Resources VALUES(DEFAULT, ${type}, ${id}, NULL) RETURNING internalId");
     
    statement.SetParameterType("id", ValueType_Utf8String);
    statement.SetParameterType("type", ValueType_Integer64);

    Dictionary args;
    args.SetUtf8Value("id", publicId);
    args.SetIntegerValue("type", static_cast<int>(type));
     
    statement.Execute(args);

    return statement.ReadInteger64(0);
  }


  uint64_t PostgreSQLIndex::GetTotalCompressedSize(DatabaseManager& manager)
  {
    uint64_t result;

    {
      DatabaseManager::CachedStatement statement(
        STATEMENT_FROM_HERE, manager,
        "SELECT * FROM ComputeStatisticsReadOnly(0)");

      statement.Execute();

      if (statement.IsNull(0))
      {
        return 0;
      }
      else
      {
        result = static_cast<uint64_t>(statement.ReadInteger64(0));
      }
    }
    
    // disabled because this is not alway true while transactions are being executed in READ COMITTED TRANSACTION.  This is however true when no files are being delete/added
    //assert(result == IndexBackend::GetTotalCompressedSize(manager));
    return result;
  }

  
  uint64_t PostgreSQLIndex::GetTotalUncompressedSize(DatabaseManager& manager)
  {
    uint64_t result;

    {
      DatabaseManager::CachedStatement statement(
        STATEMENT_FROM_HERE, manager,
        "SELECT * FROM ComputeStatisticsReadOnly(1)");

      statement.Execute();

      if (statement.IsNull(0))
      {
        return 0;
      }
      else
      {
        result = static_cast<uint64_t>(statement.ReadInteger64(0));
      }
    }
    
    // disabled because this is not alway true while transactions are being executed in READ COMITTED TRANSACTION.  This is however true when no files are being delete/added
    // assert(result == IndexBackend::GetTotalUncompressedSize(manager));
    return result;
  }

  int64_t PostgreSQLIndex::IncrementGlobalProperty(DatabaseManager& manager,
                                                   const char* serverIdentifier,
                                                   int32_t property,
                                                   int64_t increment)
  {
    if (serverIdentifier == NULL)
    {
      throw Orthanc::OrthancException(Orthanc::ErrorCode_NullPointer);
    }
    else
    {
      if (strlen(serverIdentifier) == 0)
      {
        DatabaseManager::CachedStatement statement(
          STATEMENT_FROM_HERE, manager,
          "INSERT INTO GlobalProperties (property, value) VALUES(${property}, ${increment}) "
          "  ON CONFLICT (property) DO UPDATE SET value = CAST(GlobalProperties.value AS BIGINT) + ${increment}"
          " RETURNING CAST(value AS BIGINT)");

        statement.SetParameterType("property", ValueType_Integer64);
        statement.SetParameterType("increment", ValueType_Integer64);

        Dictionary args;
        args.SetIntegerValue("property", property);
        args.SetIntegerValue("increment", increment);
        
        statement.Execute(args);

        return statement.ReadInteger64(0);
      }
      else
      {
        DatabaseManager::CachedStatement statement(
          STATEMENT_FROM_HERE, manager,
          "INSERT INTO ServerProperties (server, property, value) VALUES(${server}, ${property}, ${increment}) "
          "  ON CONFLICT (server, property) DO UPDATE SET value = CAST(ServerProperties.value AS BIGINT) + ${increment}"
          " RETURNING CAST(value AS BIGINT)");

        statement.SetParameterType("server", ValueType_Utf8String);
        statement.SetParameterType("property", ValueType_Integer64);
        statement.SetParameterType("increment", ValueType_Integer64);

        Dictionary args;
        args.SetUtf8Value("server", serverIdentifier);
        args.SetIntegerValue("property", property);
        args.SetIntegerValue("increment", increment);
        
        statement.Execute(args);

        return statement.ReadInteger64(0);
      }
    }
  }

  void PostgreSQLIndex::UpdateAndGetStatistics(DatabaseManager& manager,
                                               int64_t& patientsCount,
                                               int64_t& studiesCount,
                                               int64_t& seriesCount,
                                               int64_t& instancesCount,
                                               int64_t& compressedSize,
                                               int64_t& uncompressedSize)
  {
    DatabaseManager::CachedStatement statement(
      STATEMENT_FROM_HERE, manager,
      "SELECT * FROM UpdateStatistics()");

    statement.Execute();

    patientsCount = statement.ReadInteger64(0);
    studiesCount = statement.ReadInteger64(1);
    seriesCount = statement.ReadInteger64(2);
    instancesCount = statement.ReadInteger64(3);
    compressedSize = statement.ReadInteger64(4);
    uncompressedSize = statement.ReadInteger64(5);
  }

  void PostgreSQLIndex::ClearDeletedFiles(DatabaseManager& manager)
  {
    { // note: the temporary table lifespan is the session, not the transaction -> that's why we need the IF NOT EXISTS
      DatabaseManager::CachedStatement statement(
        STATEMENT_FROM_HERE, manager,
        "SELECT CreateDeletedFilesTemporaryTable()"
        );
      statement.ExecuteWithoutResult();
    }

  }

  void PostgreSQLIndex::ClearDeletedResources(DatabaseManager& manager)
  {
    { // note: the temporary table lifespan is the session, not the transaction -> that's why we need the IF NOT EXISTS
      DatabaseManager::CachedStatement statement(
        STATEMENT_FROM_HERE, manager,
        "CREATE TEMPORARY TABLE IF NOT EXISTS  DeletedResources("
        "resourceType INTEGER NOT NULL,"
        "publicId VARCHAR(64) NOT NULL"
        ");"
        );
      statement.Execute();
    }
    {
      DatabaseManager::CachedStatement statement(
        STATEMENT_FROM_HERE, manager,
        "DELETE FROM DeletedResources;"
        );

      statement.Execute();
    }

  }

  void PostgreSQLIndex::ClearRemainingAncestor(DatabaseManager& manager)
  {
  }

  void PostgreSQLIndex::DeleteResource(IDatabaseBackendOutput& output,
                                       DatabaseManager& manager,
                                       int64_t id)
  {
    // clearing of temporary table is now implemented in the funcion DeleteResource
    DatabaseManager::CachedStatement statement(
      STATEMENT_FROM_HERE, manager,
      "SELECT * FROM DeleteResource(${id})");

    statement.SetParameterType("id", ValueType_Integer64);

    Dictionary args;
    args.SetIntegerValue("id", id);

    statement.Execute(args);

    if (statement.IsDone() ||
        statement.GetResultFieldsCount() != 2)
    {
      throw Orthanc::OrthancException(Orthanc::ErrorCode_Database);
    }

    statement.SetResultFieldType(0, ValueType_Integer64);
    statement.SetResultFieldType(1, ValueType_Utf8String);

    if (!statement.IsNull(0))
    {
      output.SignalRemainingAncestor(
        statement.ReadString(1),
        static_cast<OrthancPluginResourceType>(statement.ReadInteger32(0)));
    }

    SignalDeletedFiles(output, manager);
    SignalDeletedResources(output, manager);
  }



#if ORTHANC_PLUGINS_HAS_DATABASE_CONSTRAINT == 1
  void PostgreSQLIndex::CreateInstance(OrthancPluginCreateInstanceResult& result,
                                       DatabaseManager& manager,
                                       const char* hashPatient,
                                       const char* hashStudy,
                                       const char* hashSeries,
                                       const char* hashInstance)
  {
    DatabaseManager::CachedStatement statement(
      STATEMENT_FROM_HERE, manager,
      "SELECT * FROM CreateInstance(${patient}, ${study}, ${series}, ${instance})");

    statement.SetParameterType("patient", ValueType_Utf8String);
    statement.SetParameterType("study", ValueType_Utf8String);
    statement.SetParameterType("series", ValueType_Utf8String);
    statement.SetParameterType("instance", ValueType_Utf8String);

    Dictionary args;
    args.SetUtf8Value("patient", hashPatient);
    args.SetUtf8Value("study", hashStudy);
    args.SetUtf8Value("series", hashSeries);
    args.SetUtf8Value("instance", hashInstance);

    statement.Execute(args);

    if (statement.IsDone() ||
        statement.GetResultFieldsCount() != 8)
    {
      throw Orthanc::OrthancException(Orthanc::ErrorCode_Database);
    }

    for (size_t i = 0; i < 8; i++)
    {
      statement.SetResultFieldType(i, ValueType_Integer64);
    }

    // LOG(INFO) << statement.ReadInteger64(0) << statement.ReadInteger64(1) << statement.ReadInteger64(2) << statement.ReadInteger64(3);

    result.isNewInstance = (statement.ReadInteger64(3) == 1);
    result.instanceId = statement.ReadInteger64(7);

    if (result.isNewInstance)
    {
      result.isNewPatient = (statement.ReadInteger64(0) == 1);
      result.isNewStudy = (statement.ReadInteger64(1) == 1);
      result.isNewSeries = (statement.ReadInteger64(2) == 1);
      result.patientId = statement.ReadInteger64(4);
      result.studyId = statement.ReadInteger64(5);
      result.seriesId = statement.ReadInteger64(6);
    }
  }
#endif


#if ORTHANC_PLUGINS_HAS_DATABASE_CONSTRAINT == 1
  static void ExecuteSetResourcesContentTags(
    DatabaseManager& manager,
    const std::string& table,
    uint32_t count,
    const OrthancPluginResourcesContentTags* tags)
  {
    std::string sql;

    Dictionary args;
    
    for (uint32_t i = 0; i < count; i++)
    {
      std::string resourceArgName = "r" + boost::lexical_cast<std::string>(i);
      std::string groupArgName = "g" + boost::lexical_cast<std::string>(i);
      std::string elementArgName = "e" + boost::lexical_cast<std::string>(i);
      std::string valueArgName = "v" + boost::lexical_cast<std::string>(i);

      args.SetIntegerValue(resourceArgName, tags[i].resource);
      args.SetInteger32Value(elementArgName, tags[i].element);
      args.SetInteger32Value(groupArgName, tags[i].group);
      args.SetUtf8Value(valueArgName, tags[i].value);

      std::string insert = ("(${" + resourceArgName + "}, ${" +
                            groupArgName + "}, ${" +
                            elementArgName + "}, " +
                            "${" + valueArgName + "})");

      if (sql.empty())
      {
        sql = "INSERT INTO " + table + " VALUES " + insert;
      }
      else
      {
        sql += ", " + insert;
      }
    }

    if (!sql.empty())
    {
      DatabaseManager::CachedStatement statement(STATEMENT_FROM_HERE_DYNAMIC(sql), manager, sql);
      
      for (uint32_t i = 0; i < count; i++)
      {
        statement.SetParameterType("r" + boost::lexical_cast<std::string>(i),
                                    ValueType_Integer64);
        statement.SetParameterType("g" + boost::lexical_cast<std::string>(i),
                                    ValueType_Integer32);
        statement.SetParameterType("e" + boost::lexical_cast<std::string>(i),
                                    ValueType_Integer32);
        statement.SetParameterType("v" + boost::lexical_cast<std::string>(i),
                                   ValueType_Utf8String);
      }

      statement.Execute(args);
    }
  }
#endif
  

#if ORTHANC_PLUGINS_HAS_DATABASE_CONSTRAINT == 1
  static void ExecuteSetResourcesContentMetadata(
    DatabaseManager& manager,
    bool hasRevisionsSupport,
    uint32_t count,
    const OrthancPluginResourcesContentMetadata* metadata)
  {
    if (count < 1)
    {
      return;
    }

    std::vector<std::string> resourceIds;
    std::vector<std::string> metadataTypes;
    std::vector<std::string> metadataValues;
    std::vector<std::string> revisions;

    Dictionary args;
    
    for (uint32_t i = 0; i < count; i++)
    {
      std::string resourceArgName = "r" + boost::lexical_cast<std::string>(i);
      std::string typeArgName = "t" + boost::lexical_cast<std::string>(i);
      std::string valueArgName = "v" + boost::lexical_cast<std::string>(i);

      args.SetIntegerValue(resourceArgName, metadata[i].resource);
      args.SetInteger32Value(typeArgName, metadata[i].metadata);
      args.SetUtf8Value(valueArgName, metadata[i].value);

      resourceIds.push_back("${" + resourceArgName + "}");
      metadataTypes.push_back("${" + typeArgName + "}");
      metadataValues.push_back("${" + valueArgName + "}");
      revisions.push_back("0");
    }

    std::string joinedResourceIds = boost::algorithm::join(resourceIds, ",");
    std::string joinedMetadataTypes = boost::algorithm::join(metadataTypes, ",");
    std::string joinedMetadataValues = boost::algorithm::join(metadataValues, ",");
    std::string joinedRevisions = boost::algorithm::join(revisions, ",");

    std::string sql = std::string("SELECT InsertOrUpdateMetadata(ARRAY[") + 
                                  joinedResourceIds + "], ARRAY[" + 
                                  joinedMetadataTypes + "], ARRAY[" + 
                                  joinedMetadataValues + "], ARRAY[" + 
                                  joinedRevisions + "])";

    DatabaseManager::CachedStatement statement(STATEMENT_FROM_HERE_DYNAMIC(sql), manager, sql);

    for (uint32_t i = 0; i < count; i++)
    {
      statement.SetParameterType("v" + boost::lexical_cast<std::string>(i),
                                  ValueType_Utf8String);
      statement.SetParameterType("r" + boost::lexical_cast<std::string>(i),
                                  ValueType_Integer64);
      statement.SetParameterType("t" + boost::lexical_cast<std::string>(i),
                                  ValueType_Integer32);
    }

    statement.Execute(args);
  }
#endif


  void PostgreSQLIndex::SetResourcesContent(DatabaseManager& manager,
                                     uint32_t countIdentifierTags,
                                     const OrthancPluginResourcesContentTags* identifierTags,
                                     uint32_t countMainDicomTags,
                                     const OrthancPluginResourcesContentTags* mainDicomTags,
                                     uint32_t countMetadata,
                                     const OrthancPluginResourcesContentMetadata* metadata)
  {
    ExecuteSetResourcesContentTags(manager, "DicomIdentifiers", countIdentifierTags, identifierTags);

    ExecuteSetResourcesContentTags(manager, "MainDicomTags", countMainDicomTags, mainDicomTags);
    
    ExecuteSetResourcesContentMetadata(manager, HasRevisionsSupport(), countMetadata, metadata);

  }


  uint64_t PostgreSQLIndex::GetResourcesCount(DatabaseManager& manager,
                                              OrthancPluginResourceType resourceType)
  {
    assert(OrthancPluginResourceType_Patient == 0 &&
           OrthancPluginResourceType_Study == 1 &&
           OrthancPluginResourceType_Series == 2 &&
           OrthancPluginResourceType_Instance == 3);

    uint64_t result;
    
    {
      DatabaseManager::StandaloneStatement statement(
        manager,
        std::string("SELECT * FROM ComputeStatisticsReadOnly(") + boost::lexical_cast<std::string>(resourceType + 2) + ")");  // For an explanation of the "+ 2" below, check out "PrepareIndex.sql"

      statement.Execute();

      if (statement.IsNull(0))
      {
        return 0;
      }
      else
      {
        result = static_cast<uint64_t>(statement.ReadInteger64(0));
      }
    }
      
    // disabled because this is not alway true while transactions are being executed in READ COMITTED TRANSACTION.  This is however true when no files are being delete/added
    // assert(result == IndexBackend::GetResourcesCount(manager, resourceType));

    return result;
  }


  int64_t PostgreSQLIndex::GetLastChangeIndex(DatabaseManager& manager)
  {
    DatabaseManager::CachedStatement statement(
      STATEMENT_FROM_HERE, manager,
      "SELECT value FROM GlobalIntegers WHERE key = 6");

    statement.SetReadOnly(true);
    statement.Execute();

    return statement.ReadInteger64(0);
  }


  void PostgreSQLIndex::TagMostRecentPatient(DatabaseManager& manager,
                                             int64_t patient)
  {
    // This behavior is implemented in "CreateInstance()", and no
    // backward compatibility is necessary
    throw Orthanc::OrthancException(Orthanc::ErrorCode_Database);
  }

  bool PostgreSQLIndex::HasPerformDbHousekeeping()
  {
    return !IsReadOnly(); // Don't start HK on ReadOnly databases !
  }

  void PostgreSQLIndex::PerformDbHousekeeping(DatabaseManager& manager)
  {
    // Compute the missing child count (table introduced in rev3)
    if (!hkHasComputedAllMissingChildCount_)
    {
      DatabaseManager::CachedStatement statement(STATEMENT_FROM_HERE, manager,
        "SELECT ComputeMissingChildCount(50)");

      statement.Execute();

      int64_t updatedCount = statement.ReadInteger64(0);
      hkHasComputedAllMissingChildCount_ = updatedCount == 0;

      if (updatedCount > 0)
      {
        LOG(INFO) << "Computed " << updatedCount << " missing ChildCount entries";
      }
      else
      {
        LOG(INFO) << "No missing ChildCount entries";
      }
    }

    // Consume the statistics delta to minimize computation when calling ComputeStatisticsReadOnly
    {
      int64_t patientsCount, studiesCount, seriesCount, instancesCount, compressedSize, uncompressedSize;
      UpdateAndGetStatistics(manager, patientsCount, studiesCount, seriesCount, instancesCount, compressedSize, uncompressedSize);
    }
  }
}<|MERGE_RESOLUTION|>--- conflicted
+++ resolved
@@ -147,52 +147,39 @@
             throw Orthanc::OrthancException(Orthanc::ErrorCode_Database);        
           }
 
-<<<<<<< HEAD
-          bool needToRunUpgradeFromUnknownToV1 = false;
-          bool needToRunUpgradeV1toV2 = false;
-          bool needToRunUpgradeV2toV3 = false;
-=======
           bool applyUpgradeFromUnknownToV1 = false;
           bool applyUpgradeV1toV2 = false;
           bool applyUpgradeV2toV3 = false;
+          bool applyUpgradeV3toV4 = false;
           bool applyPrepareIndex = false;
->>>>>>> 664f7cac
 
           int revision;
           if (!LookupGlobalIntegerProperty(revision, manager, MISSING_SERVER_IDENTIFIER, Orthanc::GlobalProperty_DatabasePatchLevel))
           {
             LOG(WARNING) << "No DatabasePatchLevel found, assuming it's 1";
             revision = 1;
-<<<<<<< HEAD
-            needToRunUpgradeFromUnknownToV1 = true;
-            needToRunUpgradeV1toV2 = true;
-            needToRunUpgradeV2toV3 = true;
-=======
             applyUpgradeFromUnknownToV1 = true;
             applyUpgradeV1toV2 = true;
             applyUpgradeV2toV3 = true;
->>>>>>> 664f7cac
+            applyUpgradeV3toV4 = true;
           }
           else if (revision == 1)
           {
             LOG(WARNING) << "DatabasePatchLevel is 1";
-<<<<<<< HEAD
-            needToRunUpgradeFromUnknownToV1 = true;
-            needToRunUpgradeV1toV2 = true;
-            needToRunUpgradeV2toV3 = true;
-=======
             applyUpgradeV1toV2 = true;
             applyUpgradeV2toV3 = true;
->>>>>>> 664f7cac
+            applyUpgradeV3toV4 = true;
           }
           else if (revision == 2)
           {
             LOG(WARNING) << "DatabasePatchLevel is 2";
-<<<<<<< HEAD
-            needToRunUpgradeV2toV3 = true;
-=======
             applyUpgradeV2toV3 = true;
->>>>>>> 664f7cac
+            applyUpgradeV3toV4 = true;
+          }
+          else if (revision == 3)
+          {
+            LOG(WARNING) << "DatabasePatchLevel is 3";
+            applyUpgradeV3toV4 = true;
           }
 
           int hasTrigram = 0;
@@ -205,6 +192,7 @@
                          << "to speed up wildcard searches. This may take several minutes";
             applyUpgradeV1toV2 = true;
             applyUpgradeV2toV3 = true;
+            applyUpgradeV3toV4 = true;
           }
 
           int property = 0;
@@ -214,11 +202,12 @@
           {
             applyUpgradeV1toV2 = true;
             applyUpgradeV2toV3 = true;
+            applyUpgradeV3toV4 = true;
           }
 
           // If you add new tests here, update the test in the "ReadOnly" code below
 
-          applyPrepareIndex = applyUpgradeV2toV3;
+          applyPrepareIndex = applyUpgradeV3toV4;
 
           if (applyUpgradeFromUnknownToV1)
           {
@@ -241,15 +230,7 @@
             t.GetDatabaseTransaction().ExecuteMultiLines(query);
           }
 
-<<<<<<< HEAD
-            // apply all idempotent changes that are in the PrepareIndex
-            ApplyPrepareIndex(t, manager);
-          }
-
-          if (needToRunUpgradeV2toV3)
-=======
           if (applyUpgradeV2toV3)
->>>>>>> 664f7cac
           {
             LOG(WARNING) << "Upgrading DB schema from revision 2 to revision 3";
 
@@ -258,12 +239,17 @@
             Orthanc::EmbeddedResources::GetFileResource
               (query, Orthanc::EmbeddedResources::POSTGRESQL_UPGRADE_REV2_TO_REV3);
             t.GetDatabaseTransaction().ExecuteMultiLines(query);
-<<<<<<< HEAD
-
-            // apply all idempotent changes that are in the PrepareIndex (update triggers + set Patch level to 3)
-            ApplyPrepareIndex(t, manager);
-=======
->>>>>>> 664f7cac
+          }
+
+          if (applyUpgradeV3toV4)
+          {
+            LOG(WARNING) << "Upgrading DB schema from revision 3 to revision 4";
+
+            std::string query;
+
+            Orthanc::EmbeddedResources::GetFileResource
+              (query, Orthanc::EmbeddedResources::POSTGRESQL_UPGRADE_REV3_TO_REV4);
+            t.GetDatabaseTransaction().ExecuteMultiLines(query);
           }
 
           if (applyPrepareIndex)
