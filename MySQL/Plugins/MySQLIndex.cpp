/**
 * Orthanc - A Lightweight, RESTful DICOM Store
 * Copyright (C) 2012-2016 Sebastien Jodogne, Medical Physics
 * Department, University Hospital of Liege, Belgium
 * Copyright (C) 2017-2023 Osimis S.A., Belgium
 * Copyright (C) 2024-2024 Orthanc Team SRL, Belgium
 * Copyright (C) 2021-2024 Sebastien Jodogne, ICTEAM UCLouvain, Belgium
 *
 * This program is free software: you can redistribute it and/or
 * modify it under the terms of the GNU Affero General Public License
 * as published by the Free Software Foundation, either version 3 of
 * the License, or (at your option) any later version.
 *
 * This program is distributed in the hope that it will be useful, but
 * WITHOUT ANY WARRANTY; without even the implied warranty of
 * MERCHANTABILITY or FITNESS FOR A PARTICULAR PURPOSE.  See the GNU
 * Affero General Public License for more details.
 * 
 * You should have received a copy of the GNU Affero General Public License
 * along with this program. If not, see <http://www.gnu.org/licenses/>.
 **/


#include "MySQLIndex.h"

#include "../../Framework/Plugins/GlobalProperties.h"
#include "../../Framework/MySQL/MySQLDatabase.h"
#include "../../Framework/MySQL/MySQLTransaction.h"
#include "MySQLDefinitions.h"

#include <EmbeddedResources.h>  // Auto-generated file

#include <Compatibility.h>  // For std::unique_ptr<>
#include <Logging.h>
#include <OrthancException.h>

#include <ctype.h>

namespace OrthancDatabases
{
  MySQLIndex::MySQLIndex(OrthancPluginContext* context,
                         const MySQLParameters& parameters) :
    IndexBackend(context),
    parameters_(parameters),
    clearAll_(false)
  {
  }


  IDatabaseFactory* MySQLIndex::CreateDatabaseFactory() 
  {
    return MySQLDatabase::CreateDatabaseFactory(parameters_);
  }


  static void ThrowCannotCreateTrigger()
  {
    LOG(ERROR) << "The MySQL user is not allowed to create triggers => 2 possible solutions:";
    LOG(ERROR) << "  1- Give the SUPER privilege to the MySQL database user, or";
    LOG(ERROR) << "  2- Run \"set global log_bin_trust_function_creators=1;\" as MySQL root user.";
    LOG(ERROR) << "Once you are done, drop and recreate the MySQL database";
    throw Orthanc::OrthancException(Orthanc::ErrorCode_Database,
                                    "Need to fix the MySQL permissions for \"CREATE TRIGGER\"");
  }
  

  void MySQLIndex::ConfigureDatabase(DatabaseManager& manager,
                                     bool hasIdentifierTags,
                                     const std::list<IdentifierTag>& identifierTags)
  {
    uint32_t expectedVersion = 6;

    if (GetContext())   // "GetContext()" can possibly be NULL in the unit tests
    {
      expectedVersion = OrthancPluginGetExpectedDatabaseVersion(GetContext());
    }

    // Check the expected version of the database
    if (expectedVersion != 6)
    {
      LOG(ERROR) << "This database plugin is incompatible with your version of Orthanc "
                 << "expecting the DB schema version " << expectedVersion 
                 << ", but this plugin is only compatible with version 6";
      throw Orthanc::OrthancException(Orthanc::ErrorCode_Plugin);
    }

    if (!MySQLDatabase::IsValidDatabaseIdentifier(parameters_.GetDatabase()))
    {
      throw Orthanc::OrthancException(Orthanc::ErrorCode_ParameterOutOfRange);
    }

    if (clearAll_)
    {
      MySQLDatabase::ClearDatabase(parameters_);
    }

    MySQLDatabase& db = dynamic_cast<MySQLDatabase&>(manager.GetDatabase());
    
    {
      MySQLDatabase::TransientAdvisoryLock lock(db, MYSQL_LOCK_DATABASE_SETUP);

      /**
       * In a first transaction, we create the tables. Such a
       * transaction cannot be rollback: "The CREATE TABLE statement
       * in InnoDB is processed as a single transaction. This means
       * that a ROLLBACK from the user does not undo CREATE TABLE
       * statements the user made during that transaction."
       * https://dev.mysql.com/doc/refman/8.0/en/implicit-commit.html
       *
       * As a consequence, we delay the initial population of the
       * tables in a sequence of transactions below. This solves the
       * error message "MySQL plugin is incompatible with database
       * schema version: 0" that was reported in the forum:
       * https://groups.google.com/d/msg/orthanc-users/OCFFkm1qm0k/Mbroy8VWAQAJ
       **/      
      {
        DatabaseManager::Transaction t(manager, TransactionType_ReadWrite);
        
        t.GetDatabaseTransaction().ExecuteMultiLines("ALTER DATABASE " + parameters_.GetDatabase() + 
                                                     " CHARACTER SET utf8mb4 COLLATE utf8mb4_unicode_ci");

        // This is the first table to be created
        if (!t.GetDatabaseTransaction().DoesTableExist("GlobalProperties"))
        {
          std::string query;
          
          Orthanc::EmbeddedResources::GetFileResource
            (query, Orthanc::EmbeddedResources::MYSQL_PREPARE_INDEX);

          // Need to escape arobases: Don't use "t.GetDatabaseTransaction().ExecuteMultiLines()" here
          db.ExecuteMultiLines(query, true);
        }

        t.Commit();
      }

      /**
       * This is the sequence of transactions that initially populate
       * the database. WARNING - As table creation cannot be rollback,
       * don't forget to add "IF NOT EXISTS" if some table must be
       * created below this point (in order to recover from failed
       * transaction).
       **/

      {
        DatabaseManager::Transaction t(manager, TransactionType_ReadWrite);

        // This is the last table to be created
        if (!t.GetDatabaseTransaction().DoesTableExist("PatientRecyclingOrder"))
        {
          LOG(ERROR) << "Corrupted MySQL database";
          throw Orthanc::OrthancException(Orthanc::ErrorCode_InternalError);        
        }

        // This is the last item to be created
        if (!t.GetDatabaseTransaction().DoesTriggerExist("PatientAdded"))
        {
          ThrowCannotCreateTrigger();
        }

        int version = 0;

        if (!LookupGlobalIntegerProperty(version, manager, MISSING_SERVER_IDENTIFIER, Orthanc::GlobalProperty_DatabaseSchemaVersion))
        {
          SetGlobalIntegerProperty(manager, MISSING_SERVER_IDENTIFIER, Orthanc::GlobalProperty_DatabaseSchemaVersion, expectedVersion);
          SetGlobalIntegerProperty(manager, MISSING_SERVER_IDENTIFIER, Orthanc::GlobalProperty_DatabasePatchLevel, 1);
          version = expectedVersion;
        }

        if (version != 6)
        {
          LOG(ERROR) << "MySQL plugin is incompatible with database schema version: " << version;
          throw Orthanc::OrthancException(Orthanc::ErrorCode_Database);        
        }

        t.Commit();
      }

      int revision = 0;

      {
        DatabaseManager::Transaction t(manager, TransactionType_ReadWrite);

        if (!LookupGlobalIntegerProperty(revision, manager, MISSING_SERVER_IDENTIFIER, Orthanc::GlobalProperty_DatabasePatchLevel))
        {
          revision = 1;
          SetGlobalIntegerProperty(manager, MISSING_SERVER_IDENTIFIER, Orthanc::GlobalProperty_DatabasePatchLevel, revision);
        }

        t.Commit();
      }

      if (revision == 1)
      {
        DatabaseManager::Transaction t(manager, TransactionType_ReadWrite);
        
        // The serialization of jobs as a global property can lead to
        // very long values => switch to the LONGTEXT type that can
        // store up to 4GB:
        // https://stackoverflow.com/a/13932834/881731
        t.GetDatabaseTransaction().ExecuteMultiLines("ALTER TABLE GlobalProperties MODIFY value LONGTEXT");
        
        revision = 2;
        SetGlobalIntegerProperty(manager, MISSING_SERVER_IDENTIFIER, Orthanc::GlobalProperty_DatabasePatchLevel, revision);

        t.Commit();
      }

      if (revision == 2)
      {        
        DatabaseManager::Transaction t(manager, TransactionType_ReadWrite);

        // Install the "GetLastChangeIndex" extension
        std::string query;

        Orthanc::EmbeddedResources::GetFileResource
          (query, Orthanc::EmbeddedResources::MYSQL_GET_LAST_CHANGE_INDEX);

        // Need to escape arobases: Don't use "t.GetDatabaseTransaction().ExecuteMultiLines()" here
        db.ExecuteMultiLines(query, true);

        if (!t.GetDatabaseTransaction().DoesTriggerExist("ChangeAdded"))
        {
          ThrowCannotCreateTrigger();
        }
        
        revision = 3;
        SetGlobalIntegerProperty(manager, MISSING_SERVER_IDENTIFIER, Orthanc::GlobalProperty_DatabasePatchLevel, revision);

        t.Commit();
      }
      
      if (revision == 3)
      {
        DatabaseManager::Transaction t(manager, TransactionType_ReadWrite);

        // Reconfiguration of "Metadata" from TEXT type (up to 64KB)
        // to the LONGTEXT type (up to 4GB). This might be important
        // for applications such as the Osimis Web viewer that stores
        // large amount of metadata.
        // https://orthanc.uclouvain.be/book/faq/features.html#central-registry-of-metadata-and-attachments
        t.GetDatabaseTransaction().ExecuteMultiLines("ALTER TABLE Metadata MODIFY value LONGTEXT");
        
        revision = 4;
        SetGlobalIntegerProperty(manager, MISSING_SERVER_IDENTIFIER, Orthanc::GlobalProperty_DatabasePatchLevel, revision);

        t.Commit();
      }
      
      if (revision == 4)
      {
        DatabaseManager::Transaction t(manager, TransactionType_ReadWrite);
        
        // Install the "CreateInstance" extension
        std::string query;
        
        Orthanc::EmbeddedResources::GetFileResource
          (query, Orthanc::EmbeddedResources::MYSQL_CREATE_INSTANCE);

        // Need to escape arobases: Don't use "t.GetDatabaseTransaction().ExecuteMultiLines()" here
        db.ExecuteMultiLines(query, true);
        
        revision = 5;
        SetGlobalIntegerProperty(manager, MISSING_SERVER_IDENTIFIER, Orthanc::GlobalProperty_DatabasePatchLevel, revision);

        t.Commit();
      }

      if (revision == 5)      
      {
        // Added new table "ServerProperties" since release 4.0 to deal with multiple writers
        DatabaseManager::Transaction t(manager, TransactionType_ReadWrite);

        if (t.GetDatabaseTransaction().DoesTableExist("ServerProperties"))
        {
          /**
           * Patch for MySQL plugin 4.0, where the column "value" was
           * "TEXT" instead of "LONGTEXT", which prevented
           * serialization of large jobs. This was giving error "MySQL
           * error (1406,22001): Data too long for column 'value' at
           * row 1" after log message "Serializing the content of the
           * jobs engine" (in --trace mode).
           * https://groups.google.com/g/orthanc-users/c/1Y3nTBdr0uE/m/K7PA5pboAgAJ
           **/
          t.GetDatabaseTransaction().ExecuteMultiLines("ALTER TABLE ServerProperties MODIFY value LONGTEXT");          
        }
        else
        {
          t.GetDatabaseTransaction().ExecuteMultiLines("CREATE TABLE ServerProperties(server VARCHAR(64) NOT NULL, "
                                                       "property INTEGER, value LONGTEXT, PRIMARY KEY(server, property))");
        }

        // Revision 6 indicates that "value" of "ServerProperties" is
        // "LONGTEXT", whereas revision 5 corresponds to "TEXT"
        revision = 6;
        SetGlobalIntegerProperty(manager, MISSING_SERVER_IDENTIFIER, Orthanc::GlobalProperty_DatabasePatchLevel, revision);
        
        t.Commit();
      }

<<<<<<< HEAD
      if (revision == 6)      
      {
        DatabaseManager::Transaction t(manager, TransactionType_ReadWrite);
        
        // Install revision and customData extension
        std::string query;
        
        Orthanc::EmbeddedResources::GetFileResource
          (query, Orthanc::EmbeddedResources::MYSQL_INSTALL_REVISION_AND_CUSTOM_DATA);
=======
      if (revision == 6)
      {
        // Added new table "Labels" since release 5.0 to deal with
        // labels that were introduced in Orthanc 1.12.0
        DatabaseManager::Transaction t(manager, TransactionType_ReadWrite);

        t.GetDatabaseTransaction().ExecuteMultiLines(
          "CREATE TABLE Labels(id BIGINT NOT NULL,"
          "label VARCHAR(64) NOT NULL,"
          "PRIMARY KEY(id, label),"
          "CONSTRAINT Labels1 FOREIGN KEY (id) REFERENCES Resources(internalId) ON DELETE CASCADE);"
          "CREATE INDEX LabelsIndex1 ON Labels(id);"
          "CREATE INDEX LabelsIndex2 ON Labels(label);");

        revision = 7;
        SetGlobalIntegerProperty(manager, MISSING_SERVER_IDENTIFIER, Orthanc::GlobalProperty_DatabasePatchLevel, revision);

        t.Commit();
      }

      if (revision == 7)
      {
        DatabaseManager::Transaction t(manager, TransactionType_ReadWrite);
        
        // Install the "CreateInstance" extension
        std::string query;
        
        Orthanc::EmbeddedResources::GetFileResource
          (query, Orthanc::EmbeddedResources::MYSQL_DELETE_RESOURCES);
>>>>>>> 48ffec8b

        // Need to escape arobases: Don't use "t.GetDatabaseTransaction().ExecuteMultiLines()" here
        db.ExecuteMultiLines(query, true);
        
<<<<<<< HEAD
        revision = 7;
=======
        revision = 8;
>>>>>>> 48ffec8b
        SetGlobalIntegerProperty(manager, MISSING_SERVER_IDENTIFIER, Orthanc::GlobalProperty_DatabasePatchLevel, revision);

        t.Commit();
      }

<<<<<<< HEAD
      if (revision != 7)
=======

      if (revision != 8)
>>>>>>> 48ffec8b
      {
        LOG(ERROR) << "MySQL plugin is incompatible with database schema revision: " << revision;
        throw Orthanc::OrthancException(Orthanc::ErrorCode_Database);        
      }
    }

    
    /**
     * WARNING: This lock must be acquired after
     * "MYSQL_LOCK_DATABASE_SETUP" is released. Indeed, in MySQL <
     * 5.7, it is impossible to acquire more than one lock at a time,
     * as calling "SELECT GET_LOCK()" releases all the
     * previously-acquired locks.
     * https://dev.mysql.com/doc/refman/5.7/en/locking-functions.html
     **/
    if (parameters_.HasLock())
    {
      db.AdvisoryLock(MYSQL_LOCK_INDEX);
    }
  }


  int64_t MySQLIndex::CreateResource(DatabaseManager& manager,
                                     const char* publicId,
                                     OrthancPluginResourceType type)
  {
    {
      DatabaseManager::CachedStatement statement(
        STATEMENT_FROM_HERE, manager,
        "INSERT INTO Resources VALUES(NULL, ${type}, ${id}, NULL)");
    
      statement.SetParameterType("id", ValueType_Utf8String);
      statement.SetParameterType("type", ValueType_Integer64);

      Dictionary args;
      args.SetUtf8Value("id", publicId);
      args.SetIntegerValue("type", static_cast<int>(type));
    
      statement.Execute(args);
    }

    {
      DatabaseManager::CachedStatement statement(
        STATEMENT_FROM_HERE, manager,
        "SELECT LAST_INSERT_ID()");

      statement.Execute();
      
      return statement.ReadInteger64(0);
    }
  }


  void MySQLIndex::DeleteResource(IDatabaseBackendOutput& output,
                                  DatabaseManager& manager,
                                  int64_t id)
  {
    /**
     * Contrarily to PostgreSQL and SQLite, the MySQL dialect doesn't
     * support cascaded delete inside the same table. This has to be
     * manually reimplemented.
     **/
    
    ClearDeletedFiles(manager);

    // Recursive exploration of resources to be deleted, from the "id"
    // resource to the top of the tree of resources
    
    bool done = false;

    while (!done)
    {
      bool hasSibling = false;
      int64_t parentId = -1;  // Dummy initialization
      
      {
        DatabaseManager::CachedStatement lookupSiblings(
          STATEMENT_FROM_HERE, manager,
          "SELECT parentId FROM Resources "
          "WHERE parentId = (SELECT parentId FROM Resources WHERE internalId=${id});");

        lookupSiblings.SetParameterType("id", ValueType_Integer64);

        Dictionary args;
        args.SetIntegerValue("id", id);
    
        lookupSiblings.Execute(args);

        if (lookupSiblings.IsDone())
        {
          // "id" is a root node
          done = true;
        }
        else
        {
          parentId = lookupSiblings.ReadInteger64(0);
          lookupSiblings.Next();

          if (lookupSiblings.IsDone())
          {
            // "id" has no sibling node, recursively remove
            done = false;
            id = parentId;
          }
          else
          {
            // "id" has at least one sibling node: the parent node is the remaining ancestor
            done = true;
            hasSibling = true;
          }
        }
      }

      if (hasSibling)
      {
        // This cannot be executed in the same scope as another
        // DatabaseManager::CachedStatement
        
        DatabaseManager::CachedStatement parent(
          STATEMENT_FROM_HERE, manager,
          "SELECT publicId, resourceType FROM Resources WHERE internalId=${id};");
        
        parent.SetParameterType("id", ValueType_Integer64);
        
        Dictionary args2;
        args2.SetIntegerValue("id", parentId);
        
        parent.Execute(args2);
        
        output.SignalRemainingAncestor(
          parent.ReadString(0),
          static_cast<OrthancPluginResourceType>(parent.ReadInteger32(1)));
      }
    }

    {
      DatabaseManager::CachedStatement dropTemporaryTable(
        STATEMENT_FROM_HERE, manager,
        "DROP TEMPORARY TABLE IF EXISTS DeletedResources");
      dropTemporaryTable.Execute();
    }

    {
      DatabaseManager::CachedStatement lookupResourcesToDelete(
        STATEMENT_FROM_HERE, manager,
        "CREATE TEMPORARY TABLE DeletedResources SELECT * FROM (SELECT internalId, resourceType, publicId FROM Resources WHERE internalId=${id} OR parentId=${id} OR parentId IN (SELECT internalId FROM Resources WHERE parentId=${id}) OR parentId IN (SELECT internalId FROM Resources WHERE parentId IN (SELECT internalId FROM Resources WHERE parentId=${id}))) AS t");
      lookupResourcesToDelete.SetParameterType("id", ValueType_Integer64);

      Dictionary args;
      args.SetIntegerValue("id", id);
      lookupResourcesToDelete.Execute(args);
    }

    // {
    //   DatabaseManager::CachedStatement deleteHierarchy(
    //     STATEMENT_FROM_HERE, manager,
    //     "DELETE FROM Resources WHERE internalId IN (SELECT internalId FROM DeletedResources)");
    //   deleteHierarchy.Execute();
    // }


    {
      DatabaseManager::CachedStatement deleteResources(
        STATEMENT_FROM_HERE, manager,
        "CALL DeleteResources(${id})");

      deleteResources.SetParameterType("id", ValueType_Integer64);

      Dictionary args;
      args.SetIntegerValue("id", id);
    
      deleteResources.Execute(args);
    }

    SignalDeletedResources(output, manager);
    SignalDeletedFiles(output, manager);
  }

  
  int64_t MySQLIndex::GetLastChangeIndex(DatabaseManager& manager)
  {
    DatabaseManager::CachedStatement statement(
      STATEMENT_FROM_HERE, manager,
      "SELECT value FROM GlobalIntegers WHERE property = 0");
    
    statement.SetReadOnly(true);
    statement.Execute();

    return statement.ReadInteger64(0);
  }


#if ORTHANC_PLUGINS_HAS_DATABASE_CONSTRAINT == 1
  void MySQLIndex::CreateInstance(OrthancPluginCreateInstanceResult& result,
                                  DatabaseManager& manager,
                                  const char* hashPatient,
                                  const char* hashStudy,
                                  const char* hashSeries,
                                  const char* hashInstance)
  {
    {
      DatabaseManager::CachedStatement statement(
        STATEMENT_FROM_HERE, manager,
        "CALL CreateInstance(${patient}, ${study}, ${series}, ${instance}, "
        "@isNewPatient, @isNewStudy, @isNewSeries, @isNewInstance, "
        "@patientKey, @studyKey, @seriesKey, @instanceKey)");

      statement.SetParameterType("patient", ValueType_Utf8String);
      statement.SetParameterType("study", ValueType_Utf8String);
      statement.SetParameterType("series", ValueType_Utf8String);
      statement.SetParameterType("instance", ValueType_Utf8String);

      Dictionary args;
      args.SetUtf8Value("patient", hashPatient);
      args.SetUtf8Value("study", hashStudy);
      args.SetUtf8Value("series", hashSeries);
      args.SetUtf8Value("instance", hashInstance);
    
      statement.Execute(args);

      if (!statement.IsDone())
      {
        throw Orthanc::OrthancException(Orthanc::ErrorCode_Database);
      }
    }

    {
      DatabaseManager::CachedStatement statement(
        STATEMENT_FROM_HERE, manager,
        "SELECT @isNewPatient, @isNewStudy, @isNewSeries, @isNewInstance, "
        "@patientKey, @studyKey, @seriesKey, @instanceKey");

      statement.Execute();

      for (size_t i = 0; i < 8; i++)
      {
        statement.SetResultFieldType(i, ValueType_Integer64);
      }

      result.isNewInstance = (statement.ReadInteger64(3) == 1);
      result.instanceId = statement.ReadInteger64(7);

      if (result.isNewInstance)
      {
        result.isNewPatient = (statement.ReadInteger64(0) == 1);
        result.isNewStudy = (statement.ReadInteger64(1) == 1);
        result.isNewSeries = (statement.ReadInteger64(2) == 1);
        result.patientId = statement.ReadInteger64(4);
        result.studyId = statement.ReadInteger64(5);
        result.seriesId = statement.ReadInteger64(6);
      }
    }   
  }
#endif


#if ORTHANC_PLUGINS_VERSION_IS_ABOVE(1, 12, 5)
  bool MySQLIndex::HasFindSupport() const
  {
    // TODO-FIND
    return false;
  }
#endif


#if ORTHANC_PLUGINS_VERSION_IS_ABOVE(1, 12, 5)
  void MySQLIndex::ExecuteFind(Orthanc::DatabasePluginMessages::TransactionResponse& response,
                               DatabaseManager& manager,
                               const Orthanc::DatabasePluginMessages::Find_Request& request)
  {
    // TODO-FIND
    throw Orthanc::OrthancException(Orthanc::ErrorCode_NotImplemented);
  }
#endif
}<|MERGE_RESOLUTION|>--- conflicted
+++ resolved
@@ -298,17 +298,6 @@
         t.Commit();
       }
 
-<<<<<<< HEAD
-      if (revision == 6)      
-      {
-        DatabaseManager::Transaction t(manager, TransactionType_ReadWrite);
-        
-        // Install revision and customData extension
-        std::string query;
-        
-        Orthanc::EmbeddedResources::GetFileResource
-          (query, Orthanc::EmbeddedResources::MYSQL_INSTALL_REVISION_AND_CUSTOM_DATA);
-=======
       if (revision == 6)
       {
         // Added new table "Labels" since release 5.0 to deal with
@@ -338,27 +327,36 @@
         
         Orthanc::EmbeddedResources::GetFileResource
           (query, Orthanc::EmbeddedResources::MYSQL_DELETE_RESOURCES);
->>>>>>> 48ffec8b
 
         // Need to escape arobases: Don't use "t.GetDatabaseTransaction().ExecuteMultiLines()" here
         db.ExecuteMultiLines(query, true);
         
-<<<<<<< HEAD
-        revision = 7;
-=======
         revision = 8;
->>>>>>> 48ffec8b
-        SetGlobalIntegerProperty(manager, MISSING_SERVER_IDENTIFIER, Orthanc::GlobalProperty_DatabasePatchLevel, revision);
-
-        t.Commit();
-      }
-
-<<<<<<< HEAD
-      if (revision != 7)
-=======
-
-      if (revision != 8)
->>>>>>> 48ffec8b
+        SetGlobalIntegerProperty(manager, MISSING_SERVER_IDENTIFIER, Orthanc::GlobalProperty_DatabasePatchLevel, revision);
+
+        t.Commit();
+      }
+
+      if (revision == 8)
+      {
+        DatabaseManager::Transaction t(manager, TransactionType_ReadWrite);
+        
+        // Install revision and customData extension
+        std::string query;
+        
+        Orthanc::EmbeddedResources::GetFileResource
+          (query, Orthanc::EmbeddedResources::MYSQL_INSTALL_REVISION_AND_CUSTOM_DATA);
+
+        // Need to escape arobases: Don't use "t.GetDatabaseTransaction().ExecuteMultiLines()" here
+        db.ExecuteMultiLines(query, true);
+        
+        revision = 9;
+        SetGlobalIntegerProperty(manager, MISSING_SERVER_IDENTIFIER, Orthanc::GlobalProperty_DatabasePatchLevel, revision);
+
+        t.Commit();
+      }
+
+      if (revision != 9)
       {
         LOG(ERROR) << "MySQL plugin is incompatible with database schema revision: " << revision;
         throw Orthanc::OrthancException(Orthanc::ErrorCode_Database);        
