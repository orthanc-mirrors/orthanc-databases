--- conflicted
+++ resolved
@@ -2157,7 +2157,6 @@
   {
     MemoryBuffer buffer;
     HttpHeaders answerHeaders;
-<<<<<<< HEAD
 
     if (DoPost(buffer, answerHeaders, index, uri, body, headers, timeout))
     {
@@ -2181,31 +2180,6 @@
     MemoryBuffer buffer;
 
     if (DoPost(buffer, answerHeaders, index, uri, body, headers, timeout))
-=======
-
-    if (DoPost(buffer, answerHeaders, index, uri, body, headers, timeout))
-    {
-      buffer.ToJson(target);
-      return true;
-    }
-    else
-    {
-      return false;
-    }
-  }
-
-  bool OrthancPeers::DoPost(Json::Value& target,
-                            HttpHeaders& answerHeaders,
-                            size_t index,
-                            const std::string& uri,
-                            const std::string& body,
-                            const HttpHeaders& headers, 
-                            unsigned int timeout) const
-  {
-    MemoryBuffer buffer;
-
-    if (DoPost(buffer, answerHeaders, index, uri, body, headers, timeout))
->>>>>>> 2b440de4
     {
       buffer.ToJson(target);
       return true;
