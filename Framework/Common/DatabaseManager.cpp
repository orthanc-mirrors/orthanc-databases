/**
 * Orthanc - A Lightweight, RESTful DICOM Store
 * Copyright (C) 2012-2016 Sebastien Jodogne, Medical Physics
 * Department, University Hospital of Liege, Belgium
 * Copyright (C) 2017-2023 Osimis S.A., Belgium
 * Copyright (C) 2024-2025 Orthanc Team SRL, Belgium
 * Copyright (C) 2021-2025 Sebastien Jodogne, ICTEAM UCLouvain, Belgium
 *
 * This program is free software: you can redistribute it and/or
 * modify it under the terms of the GNU Affero General Public License
 * as published by the Free Software Foundation, either version 3 of
 * the License, or (at your option) any later version.
 *
 * This program is distributed in the hope that it will be useful, but
 * WITHOUT ANY WARRANTY; without even the implied warranty of
 * MERCHANTABILITY or FITNESS FOR A PARTICULAR PURPOSE.  See the GNU
 * Affero General Public License for more details.
 * 
 * You should have received a copy of the GNU Affero General Public License
 * along with this program. If not, see <http://www.gnu.org/licenses/>.
 **/


#include "DatabaseManager.h"

#include "Integer64Value.h"
#include "BinaryStringValue.h"
#include "Utf8StringValue.h"

#include <Compatibility.h>  // For std::unique_ptr<>
#include <Logging.h>
#include <OrthancException.h>

#include <boost/thread.hpp>

namespace OrthancDatabases
{
  void DatabaseManager::Close()
  {
    LOG(TRACE) << "Closing the connection to the database";

    // Rollback active transaction, if any
    transaction_.reset(NULL);

    // Delete all the cached statements (must occur before closing
    // the database)
    for (CachedStatements::iterator it = cachedStatements_.begin();
         it != cachedStatements_.end(); ++it)
    {
      assert(it->second != NULL);
      delete it->second;
    }

    cachedStatements_.clear();

    // Close the database
    database_.reset(NULL);

    LOG(TRACE) << "Connection to the database is closed";
  }

    
  void DatabaseManager::CloseIfUnavailable(Orthanc::ErrorCode e)
  {
    if (e != Orthanc::ErrorCode_Success
#if ORTHANC_FRAMEWORK_VERSION_IS_ABOVE(1, 9, 2)
        && e != Orthanc::ErrorCode_DatabaseCannotSerialize
#endif
      )
    {
      transaction_.reset(NULL);
    }

    if (e == Orthanc::ErrorCode_DatabaseUnavailable)
    {
      LOG(ERROR) << "The database is not available, closing the connection";
      Close();
    }
  }


  IPrecompiledStatement* DatabaseManager::LookupCachedStatement(const StatementId& statementId) const
  {
    CachedStatements::const_iterator found = cachedStatements_.find(statementId);

    if (found == cachedStatements_.end())
    {
      return NULL;
    }
    else
    {
      assert(found->second != NULL);
      return found->second;
    }
  }

    
  IPrecompiledStatement& DatabaseManager::CacheStatement(const StatementId& statementId,
                                                         const Query& query)
  {
    LOG(TRACE) << "Caching statement from " << statementId.GetFile() << ":" << statementId.GetLine() << "" << statementId.GetDynamicStatement();
      
    std::unique_ptr<IPrecompiledStatement> statement(GetDatabase().Compile(query));
      
    IPrecompiledStatement* tmp = statement.get();
    if (tmp == NULL)
    {
      throw Orthanc::OrthancException(Orthanc::ErrorCode_InternalError);
    }

    assert(cachedStatements_.find(statementId) == cachedStatements_.end());
    cachedStatements_[statementId] = statement.release();

    return *tmp;
  }

    
  ITransaction& DatabaseManager::GetTransaction()
  {
    if (transaction_.get() == NULL)
    {
      LOG(TRACE) << "Automatically creating an implicit database transaction";

      try
      {
        transaction_.reset(GetDatabase().CreateTransaction(TransactionType_Implicit));
      }
      catch (Orthanc::OrthancException& e)
      {
        CloseIfUnavailable(e.GetErrorCode());
        throw;
      }
    }

    assert(transaction_.get() != NULL);
    return *transaction_;
  }


  void DatabaseManager::ReleaseImplicitTransaction()
  {
    if (transaction_.get() != NULL &&
        transaction_->IsImplicit())
    {
      LOG(TRACE) << "Committing an implicit database transaction";

      try
      {
        transaction_->Commit();
        transaction_.reset(NULL);
      }
      catch (Orthanc::OrthancException& e)
      {
        // Don't throw the exception, as we are in CachedStatement destructor
        LOG(ERROR) << "Error while committing an implicit database transaction: " << e.What();
      }
    }
  }

    
  DatabaseManager::DatabaseManager(IDatabaseFactory* factory) :
    factory_(factory),
    dialect_(Dialect_Unknown)
  {
    if (factory == NULL)
    {
      throw Orthanc::OrthancException(Orthanc::ErrorCode_NullPointer);
    }
  }

  
  IDatabase& DatabaseManager::GetDatabase()
  {
    assert(factory_.get() != NULL);
    
    if (database_.get() == NULL)
    {
      database_.reset(factory_->Open());

      if (database_.get() == NULL)
      {
        throw Orthanc::OrthancException(Orthanc::ErrorCode_InternalError);
      }

      dialect_ = database_->GetDialect();
      if (dialect_ == Dialect_Unknown)
      {
        throw Orthanc::OrthancException(Orthanc::ErrorCode_InternalError);
      }
    }

    return *database_;
  }


  Dialect DatabaseManager::GetDialect() const
  {
    if (database_.get() == NULL)
    {
      throw Orthanc::OrthancException(Orthanc::ErrorCode_InternalError);
    }
    else
    {
      assert(dialect_ != Dialect_Unknown);
      return dialect_;
    }
  }
  

  void DatabaseManager::StartTransaction(TransactionType type)
  {
    try
    {
      if (transaction_.get() != NULL)
      {
        LOG(ERROR) << "Cannot start another transaction while there is an uncommitted transaction";
        throw Orthanc::OrthancException(Orthanc::ErrorCode_Database);
      }

      transaction_.reset(GetDatabase().CreateTransaction(type));
    }
    catch (Orthanc::OrthancException& e)
    {
      CloseIfUnavailable(e.GetErrorCode());
      throw;
    }
  }
  

  void DatabaseManager::CommitTransaction()
  {
    if (transaction_.get() == NULL)
    {
      LOG(ERROR) << "Cannot commit a non-existing transaction";
      throw Orthanc::OrthancException(Orthanc::ErrorCode_BadSequenceOfCalls);
    }
    else
    {
      try
      {
        transaction_->Commit();
        transaction_.reset(NULL);
      }
      catch (Orthanc::OrthancException& e)
      {
        CloseIfUnavailable(e.GetErrorCode());
        throw;
      }
    }
  }


  void DatabaseManager::RollbackTransaction()
  {
    if (transaction_.get() == NULL)
    {
      LOG(INFO) << "Cannot rollback a non-existing transaction";
      throw Orthanc::OrthancException(Orthanc::ErrorCode_BadSequenceOfCalls);
    }
    else
    {
      try
      {
        transaction_->Rollback();
        transaction_.reset(NULL);
      }
      catch (Orthanc::OrthancException& e)
      {
        CloseIfUnavailable(e.GetErrorCode());
        throw;
      }
    }
  }


  DatabaseManager::Transaction::Transaction(DatabaseManager& manager,
                                            TransactionType type) :
    manager_(manager),
    database_(manager.GetDatabase()),
    active_(true)
  {
    manager_.StartTransaction(type);
  }


  DatabaseManager::Transaction::~Transaction()
  {
    if (active_)
    {
      try
      {
        manager_.RollbackTransaction();
      }
      catch (Orthanc::OrthancException& e)
      {
        // Don't rethrow the exception as we are in a destructor
        LOG(ERROR) << "Uncatched error during some transaction rollback: " << e.What();
      }
    }
  }

  
  void DatabaseManager::Transaction::Commit()
  {
    if (active_)
    {
      manager_.CommitTransaction();
      active_ = false;
    }
    else
    {
      throw Orthanc::OrthancException(Orthanc::ErrorCode_BadSequenceOfCalls);
    }
  }


  void DatabaseManager::Transaction::Rollback()
  {
    if (active_)
    {
      manager_.RollbackTransaction();
      active_ = false;
    }
    else
    {
      throw Orthanc::OrthancException(Orthanc::ErrorCode_BadSequenceOfCalls);
    }
  }


  IResult& DatabaseManager::StatementBase::GetResult() const
  {
    if (result_.get() == NULL)
    {
      LOG(ERROR) << "Accessing the results of a statement without having executed it";
      throw Orthanc::OrthancException(Orthanc::ErrorCode_BadSequenceOfCalls);
    }

    return *result_;
  }


  void DatabaseManager::StatementBase::SetQuery(Query* query)
  {
    std::unique_ptr<Query> protection(query);
    
    if (query_.get() != NULL)
    {
      LOG(ERROR) << "Cannot set twice a query";
      throw Orthanc::OrthancException(Orthanc::ErrorCode_BadSequenceOfCalls);
    }

    if (query == NULL)
    {
      throw Orthanc::OrthancException(Orthanc::ErrorCode_NullPointer);
    }

    query_.reset(protection.release());
  }

  
  void DatabaseManager::StatementBase::SetResult(IResult* result)
  {
    if (result == NULL)
    {
      throw Orthanc::OrthancException(Orthanc::ErrorCode_NullPointer);
    }
    else
    {
      result_.reset(result);
    }
  }

  
  DatabaseManager::StatementBase::StatementBase(DatabaseManager& manager) :
    manager_(manager),
    transaction_(manager_.GetTransaction())
  {
  }


  DatabaseManager::StatementBase::~StatementBase()
  {
    manager_.ReleaseImplicitTransaction();
  }

  
  void DatabaseManager::StatementBase::SetReadOnly(bool readOnly)
  {
    if (query_.get() != NULL)
    {
      query_->SetReadOnly(readOnly);
    }
  }


  void DatabaseManager::StatementBase::SetParameterType(const std::string& parameter,
                                                        ValueType type)
  {
    if (query_.get() != NULL)
    {
      query_->SetType(parameter, type);
    }
  }
      
  bool DatabaseManager::StatementBase::IsDone() const
  {
    try
    {
      return GetResult().IsDone();
    }
    catch (Orthanc::OrthancException& e)
    {
      manager_.CloseIfUnavailable(e.GetErrorCode());
      throw;
    }
  }


  void DatabaseManager::StatementBase::Next()
  {
    try
    {
      GetResult().Next();
    }
    catch (Orthanc::OrthancException& e)
    {
      manager_.CloseIfUnavailable(e.GetErrorCode());
      throw;
    }
  }


  size_t DatabaseManager::StatementBase::GetResultFieldsCount() const
  {
    try
    {
      return GetResult().GetFieldsCount();
    }
    catch (Orthanc::OrthancException& e)
    {
      manager_.CloseIfUnavailable(e.GetErrorCode());
      throw;
    }
  }


  void DatabaseManager::StatementBase::SetResultFieldType(size_t field,
                                                          ValueType type)
  {
    try
    {
      if (!GetResult().IsDone())
      {
        GetResult().SetExpectedType(field, type);
      }
    }
    catch (Orthanc::OrthancException& e)
    {
      manager_.CloseIfUnavailable(e.GetErrorCode());
      throw;
    }
  }


  const IValue& DatabaseManager::StatementBase::GetResultField(size_t index) const
  {
    try
    {
      return GetResult().GetField(index);
    }
    catch (Orthanc::OrthancException& e)
    {
      manager_.CloseIfUnavailable(e.GetErrorCode());
      throw;
    }
  }


  int64_t DatabaseManager::StatementBase::ReadInteger64(size_t field) const
  {
    if (IsDone())
    {
      throw Orthanc::OrthancException(Orthanc::ErrorCode_Database);
    }
    else
    {
      const IValue& value = GetResultField(field);
      
      switch (value.GetType())
      {
        case ValueType_Integer64:
          return dynamic_cast<const Integer64Value&>(value).GetValue();

        default:
          // LOG(ERROR) << value.GetType();
          throw Orthanc::OrthancException(Orthanc::ErrorCode_InternalError, "The returned field is not of the correct type (Integer64)");
      }
    }
  }


  int32_t DatabaseManager::StatementBase::ReadInteger32(size_t field) const
  {
    if (IsDone())
    {
      throw Orthanc::OrthancException(Orthanc::ErrorCode_Database);
    }
    else
    {
      int64_t value = ReadInteger64(field);

      if (value != static_cast<int64_t>(static_cast<int32_t>(value)))
      {
        throw Orthanc::OrthancException(Orthanc::ErrorCode_InternalError, "Integer overflow");
      }
      else
      {
        return static_cast<int32_t>(value);
      }
    }
  }

  bool DatabaseManager::StatementBase::IsNull(size_t field) const
  {
    if (IsDone())
    {
      throw Orthanc::OrthancException(Orthanc::ErrorCode_Database);
    }
    else
    {
      return GetResultField(field).GetType() == ValueType_Null;
    }
  }

  std::string DatabaseManager::StatementBase::ReadString(size_t field) const
  {
    const IValue& value = GetResultField(field);

    switch (value.GetType())
    {
      case ValueType_BinaryString:
        return dynamic_cast<const BinaryStringValue&>(value).GetContent();

      case ValueType_Utf8String:
        return dynamic_cast<const Utf8StringValue&>(value).GetContent();

      default:
        throw Orthanc::OrthancException(Orthanc::ErrorCode_InternalError, "The returned field is not of the correct type (String)");
    }
  }
  
<<<<<<< HEAD
  std::string DatabaseManager::StatementBase::ReadStringOrNull(size_t field) const
  {
    if (IsNull(field))
    {
      return std::string();
    }
    else
    {
      return ReadString(field);
    }
  }
  
=======
>>>>>>> a534713c
  DatabaseManager::CachedStatement::CachedStatement(const StatementId& statementId,
                                                    DatabaseManager& manager,
                                                    const std::string& sql) :
    StatementBase(manager),
    statementId_(statementId)
  {
    Query::Parameters emptyParameters;
    Setup(sql, emptyParameters);
  }


  DatabaseManager::CachedStatement::CachedStatement(const StatementId& statementId,
                                                    DatabaseManager& manager,
                                                    const std::string& sql,
                                                    const Query::Parameters& parametersTypes) :
    StatementBase(manager),
    statementId_(statementId)
  {
    Setup(sql, parametersTypes);
  }

  void DatabaseManager::CachedStatement::Setup(const std::string& sql,
                                               const Query::Parameters& parametersTypes)
  {
    statement_ = GetManager().LookupCachedStatement(statementId_);

    if (statement_ == NULL)
    {
      SetQuery(new Query(sql, parametersTypes));
    }
    else
    {
      LOG(TRACE) << "Reusing cached statement from "
                 << statementId_.GetFile() << ":" << statementId_.GetLine() << " " << statementId_.GetDynamicStatement();
    }
  }

  void DatabaseManager::CachedStatement::ExecuteInternal(const Dictionary& parameters, bool withResults)
  {
    try
    {
      std::unique_ptr<Query> query(ReleaseQuery());
      
      if (query.get() != NULL)
      {
        // Register the newly-created statement
        assert(statement_ == NULL);
        statement_ = &GetManager().CacheStatement(statementId_, *query);
      }
        
      assert(statement_ != NULL);

      /*
        TODO - Sample code to monitor the execution time of each
        cached statement, and publish it as an Orthanc metrics

        #if HAS_ORTHANC_PLUGIN_METRICS == 1
        std::string name = (std::string(location_.GetFile()) + "_" +
        boost::lexical_cast<std::string>(location_.GetLine()));
        OrthancPlugins::MetricsTimer timer(name.c_str());
        #endif
      */

      if (withResults)
      {
        SetResult(GetTransaction().Execute(*statement_, parameters));
      }
      else
      {
        GetTransaction().ExecuteWithoutResult(*statement_, parameters);
      }
    }
    catch (Orthanc::OrthancException& e)
    {
      GetManager().CloseIfUnavailable(e.GetErrorCode());
      throw;
    }
  }

      
  void DatabaseManager::CachedStatement::Execute(const Dictionary& parameters)
  {
    ExecuteInternal(parameters, true);
  }
  
  void DatabaseManager::CachedStatement::ExecuteWithoutResult(const Dictionary& parameters)
  {
    ExecuteInternal(parameters, false);
  }

  
  DatabaseManager::StandaloneStatement::StandaloneStatement(DatabaseManager& manager,
                                                            const std::string& sql) :
    StatementBase(manager)
  {
    Query::Parameters emptyParameters;
    SetQuery(new Query(sql, emptyParameters));
  }


  DatabaseManager::StandaloneStatement::StandaloneStatement(DatabaseManager& manager,
                                                            const std::string& sql,
                                                            const Query::Parameters& parametersTypes) :
    StatementBase(manager)
  {
    SetQuery(new Query(sql, parametersTypes));
  }

      
  DatabaseManager::StandaloneStatement::~StandaloneStatement()
  {
    // The result must be removed before the statement, cf. (*)
    ClearResult();
    statement_.reset();
  }


  void DatabaseManager::StandaloneStatement::Execute(const Dictionary& parameters)
  {
    ExecuteInternal(parameters, true);
  }

  void DatabaseManager::StandaloneStatement::ExecuteWithoutResult(const Dictionary& parameters)
  {
    ExecuteInternal(parameters, false);
  }

  void DatabaseManager::StandaloneStatement::ExecuteInternal(const Dictionary& parameters, bool withResults)
  {
    try
    {
      std::unique_ptr<Query> query(ReleaseQuery());
      assert(query.get() != NULL);

      // The "statement_" object must be kept as long as the "IResult"
      // is not destroyed, as the "IResult" can make calls to the
      // statement (this is the case for SQLite and MySQL) - (*)
      statement_.reset(GetManager().GetDatabase().Compile(*query));
      assert(statement_.get() != NULL);

      std::unique_ptr<IResult> result(GetTransaction().Execute(*statement_, parameters));

      if (withResults)
      {
        SetResult(result.release());
      }
    }
    catch (Orthanc::OrthancException& e)
    {
      GetManager().CloseIfUnavailable(e.GetErrorCode());
      throw;
    }
  }
}<|MERGE_RESOLUTION|>--- conflicted
+++ resolved
@@ -550,7 +550,6 @@
     }
   }
   
-<<<<<<< HEAD
   std::string DatabaseManager::StatementBase::ReadStringOrNull(size_t field) const
   {
     if (IsNull(field))
@@ -563,8 +562,6 @@
     }
   }
   
-=======
->>>>>>> a534713c
   DatabaseManager::CachedStatement::CachedStatement(const StatementId& statementId,
                                                     DatabaseManager& manager,
                                                     const std::string& sql) :
