--- conflicted
+++ resolved
@@ -118,13 +118,13 @@
                             int64_t since,
                             uint32_t limit) = 0;
 
-    virtual void GetChanges2(IDatabaseBackendOutput& output,
-                             bool& done /*out*/,
-                             DatabaseManager& manager,
-                             int64_t since,
-                             int64_t to,
-                             int32_t changeType,
-                             uint32_t limit) = 0;
+    virtual void GetChangesExtended(IDatabaseBackendOutput& output,
+                                    bool& done /*out*/,
+                                    DatabaseManager& manager,
+                                    int64_t since,
+                                    int64_t to,
+                                    int32_t changeType,
+                                    uint32_t limit) = 0;
 
     virtual void GetChildrenInternalId(std::list<int64_t>& target /*out*/,
                                        DatabaseManager& manager,
@@ -393,14 +393,10 @@
     // New in Orthanc 1.12.3
     virtual uint64_t MeasureLatency(DatabaseManager& manager) = 0;
 
-<<<<<<< HEAD
-    // New in Orthanc 1.13.0
-    virtual bool HasExtendedApiV1() = 0;
-=======
 #if ORTHANC_PLUGINS_VERSION_IS_ABOVE(1, 12, 5)
     virtual bool HasFindSupport() const = 0;
-#endif
->>>>>>> 0b13e50b
+    virtual bool HasExtendedChanges() const = 0;
+#endif
 
 #if ORTHANC_PLUGINS_VERSION_IS_ABOVE(1, 12, 5)
     // New in Orthanc 1.12.5
