--- conflicted
+++ resolved
@@ -651,13 +651,8 @@
       hasTo = true;
       filters.push_back("seq<=${to}");
     }
-<<<<<<< HEAD
+#if ORTHANC_PLUGINS_HAS_CHANGES_EXTENDED == 1
     if (changeTypes.size() > 0)
-=======
-
-#if ORTHANC_PLUGINS_HAS_CHANGES_EXTENDED == 1
-    if (changeType != _OrthancPluginChangeType_All)
->>>>>>> 8171a86c
     {
       filters.push_back("changeType IN (" + JoinChanges(changeTypes) + ") ");
     }
