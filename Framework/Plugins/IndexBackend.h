--- conflicted
+++ resolved
@@ -312,11 +312,7 @@
     // New primitive since Orthanc 1.5.2
     virtual void LookupResources(IDatabaseBackendOutput& output,
                                  DatabaseManager& manager,
-<<<<<<< HEAD
-                                 Orthanc::DatabaseConstraints& lookup,
-=======
                                  const Orthanc::DatabaseConstraints& lookup,
->>>>>>> f842d7db
                                  OrthancPluginResourceType queryLevel,
                                  const std::set<std::string>& labels,
                                  Orthanc::LabelsConstraint labelsConstraint,
